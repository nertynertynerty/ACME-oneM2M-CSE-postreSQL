[← README](README.md) 


# Changelog
All notable changes to this project will be documented in this file.

The format is based on [Keep a Changelog](https://keepachangelog.com/en/1.0.0/),
and this project adheres to [Semantic Versioning](https://semver.org/spec/v2.0.0.html).


<<<<<<< HEAD
## [unreleased] - xxxx-xx-xx

### Added
- [CSE] Improved validation of complex types and mandatory attributes.
- [CSE] Added support for partial RETRIEVE (ie. only selected attributes are returned in a RETRIEVE request).
- [CSE] Added recording of received and sent requests to support request debugging.
- [CSE] Added support for &lt;action> and &lt;dependency> resource types
- [CSE] Cleaned up and removed some obsolete code.
- [DATABASE] Added *TinyDBBufferedStorage* to greatly improve buffered writes to disk.
- [DATABASE] Added *TinyDBBetterTable* that supports only string document keys. This improves overall update performance of TinyDB.
- [TESTS] Added http keep-alive to tests.
- [LOGGING] Allow to exclude log messages from external libraries and components.
- [TUI] Added text UI.
- [SCRIPTS] Added *category* and *tool* meta-tags for scripts to allow for better categorization and filtering in the text UI.

### Experimental
- [CSE] Added experimental *subi* attribute support to &lt;CNT> only. Other resource types may follow.
- [CSE] Added first experimental support for advanced queries via the `aq` request parameter. This is probably subject to change.
- [CSE] Added experimental *eventEvaluationMode* support to &lt;CRS>.

### Changed
- [SCRIPTS] Changed the script interpreter from a batch-based to a lisp-based language.  
**NOTE, that scripts in the old format are not supported anymore and need to be converted manually.**
- [CSE] Lots of small runtime optimizations.
- [CSE] Moved current configuration settings for *cse.operation* to *cse.operation.jobs.
- [CSE] Refactored the internal error and failure handling to using exceptions (Python's EAFP).
- [CSE] Refactored and simplified the internal request sending procedures.
- [CSE] Renamed configuration setting "cse.csi" (to "cse.cseID"), "cse.ri" (to "cse.resourceID"), "cse.ri" (to "cse.resourceName").
- [CSE] Moved resource, console, http, db, scripting configuration settings to their own namespaces in the configuration files.
- [DATABASE] Big speed improvements for most "search" and "get" operations by adding primary keys to the DB schemas.  
**This is a non-backward compatible change due to the DB schema changes.**
- [CONSOLE] Re-implemented some console services to make them reusable for the text UI.

### Fixed
- [CSE] *expirationTimestamp* is corrected if it is later than its parent resource.
- [HTTP] Fixed a bug when sending a CREATE request and the *Content-Type* header contains spaces before the *ty* argument.  
Thanks to KyeongHo!  

### Removed
- [HTTP] Removed support for http path mappings to oneM2M requests.
=======

## [0.11.3] - 2023-05-17

### Fixed
- [CSE] Fixed a crash when checking permissions and the ACP has a `acod.ty` attribute set. See #112. Thanks to [samuelbles07](https://github.com/samuelbles07).
>>>>>>> dbbdc5e1


## [0.11.2] - 2023-01-23

### Fixed
- [MQTT] Fixed target originator for notifications sent via MQTT.


## [0.11.1] - 2022-12-16

### Added
- [TEST] Added verbose request, response and notification outputs.
- [TEST] Added listing and specifying test cases that should be executed individually.
- [TEST] Improved configuration of test cases. Added more configuration settings.
- [TEST] Added support to prevent or exclusively run the test suites' tear down functions.

### Changed
- [TEST] Removed superfluous *--verbose* command line argument.

### Fixed
- [CSE] Corrected addressing (no more addressing via directly the */&lt;cse-id>*).
- [CSE] Corrected wrong Return Status Code for invalid RI or RN to BAD REQUEST.
- [CSE] Prevent deletion notifications when removing virtual resources.


## [0.11.0] - 2022-12-02

### Added
- [CSE] Added support for &lt;crossResourceSubscription> resource type.
- [CSE] Added support for &lt;semanticDescriptor> resource type. Only basic semantic functionality is implemented yet, including queries and discovery.
- [CSE] Added support for *wificlient* ManagementObject specialization.
- [CSE] Added support for *dataCollect* ManagementObject specialization.
- [CSE] Added support for notification statistics in (*nse* and *nsi* attributes).
- [CSE] Added support for *expirationCounter* (&lt;subscription>, &lt;crossResourceSubscription>)
- [CSE] *rvi* and *vsi* are removed from forwarded requests when forwarding to a Release 1 target.
- [CSE] Added support for "Content-Location" http header for CREATE operations when RCN = 2 or 3.
- [CSE] Added support for oneM2M spec change that allows for AE.api to start with a lower-case "r" if the release version is "2a" or "3".
- [CSE] Added [cse].asyncSubscriptionNotifications configuration setting.
- [HTTP] Added support for *requestExpirationTimestamp* request attribute and default timeouts for http requests.
- [HTTP] Added support for CORS (Cross-Origin Resource Sharing - support for request from web browsers across domains).
- [CONSOLE] Added command to add a separator line to the screen and log (at the current log level).
- [CONSOLE] Added continuous inspection of a resource.
- [CONSOLE] Added support for handling function and cursor keys in the console (currently only for POSIX, yet).
- [IMPORTING] Enum data types can now be defined separately from the attributes.
- [SCRIPTS] Added *logDivider* command.
- [SCRIPTS] Added *isDefined* macro to test whether a variable, macro, or environment variable exists.
- [SCRIPTS] Added *http* command to support making http(s) requests from scripts.
- [SCRIPTS] Added *expandMacros* command to temporarily disable and enable macro and variable expansions.
- [SCRIPTS] Added *nl* macro to add a newline in strings.
- [SCRIPTS] Added *jsonify* macro to prepare a string for proper use in a JSON structure.
- [SCRIPTS] Added *b64encode* macro to encode a string as base64.
- [SCRIPTS] Added *urlencode* macro to encode a string for us in URL parameters.
- [SCRIPTS] Added limited support for multi-line strings.
- [WEB] Added button for switching between short and long names. Thanks to [Tyler Sengia](https://github.com/ExpandingDev).
- [TESTS] Added option to run test cases multiple times.

### Changed
- [CSE] Renamed the &lt;pollingChannel> attribute *pcra* to *rqag* (R4 spec change).
- [CSE] *Originating Timestamp* are only added to responses when present in the request.
- [CSE] Refactored and simplified request message attribute handling. Improved attribute validations and discovery. 
- [CSE] The CSE is allowed to send a NOTIFY to a hosted resource directly.
- [CSE] Much simplified internal handling of requests. Try to apply the requests internally instead of sending them to self.
- [CSE] Enable to target announcements to the hosting CSE itself. This behavior can be configured.
- [CSE] Normal subscription notifications are now, depending on the notification event type, sent asynchronously.
- [MQTT] Improved TLS and certificates support for MQTT connections. Thanks to [JiriD85](https://github.com/JiriD85).
- [TESTS] Split timing calculations into user & proc times, and take sleep times into account. Improved result table.
- [SCRIPTS] Made the CSE admin originator the default for the "originator" command and for requests
- [SCRIPTS] *requestAttributes* now supports sub-structures for request attributes, e.g. to set filterCriteria attributes.

### Fixed
- [CSE] Corrected &lt;timeSeries>'s *cbs* attribute name.
- [CSE] Adding default value when removing &lt;subscription>'s *enc* attribute in an UPDATE.
- [TESTS] Corrected test cases.
- [MQTT] Corrected wrong *Request Identifier* in final responses to forwarded NOTIFY requests.
- [WEB] Improved handling of SP-relative resource IDs. Thanks to [Tyler Sengia](https://github.com/ExpandingDev).
- [SCRIPTS] Improved handling of spaces in \[ command or Variable ] command substitutions.


## [0.10.2] - 2022-07-20

### Added
- [CSE] Added debug mode to display hidden exceptions during start-up.

### Fixed
- [CSE] Fixed problems with missing *syslog* module under MS Windows.
- [CONSOLE] Fixed Return-key handling for MS Windows cmd terminal.


## [0.10.1] - 2022-05-30

### Fixed
- [CSE] Fixed crash when restarting &lt;timeSeries> monitoring.

## [0.10.0] - 2022-05-06

### Added
- [CSE] Added *--http-port* command line argument.
- [CSE] Added initial support for the Upper Tester protocol defined in TS-0019.
- [CSE] Added guided setup of a configuration file when the CSE is started without a config file.
- [CSE] Added bi-directional update of announced resources.
- [CSE] Added remote resources support for &lt;group>.
- [CSE] Added support for *dataGenerationTime* attribute for &lt;contentInstance> (R5 feature).
- [CSE] Added "acme://" URL scheme for notifications to run ACMEScript scripts.
- [CSE] Added always setting *Originating Timestamp* in requests and responses.
- [CSE] Added [logging].queueSize configuration to set the internal logging queue (or switch it off).
- [CSE] Added validation of &lt;flexContainer>'s *containerDefinition* attribute during CREATE requests.
- [CSE] Added check for correct Service Provider ID in absolute requests.
- [CSE] Added support for &lt;pollingChannel>'s *requestAggregation* attribute and functionality.
- [CSE] Added support for BLOCKING UPDATE notification event type.
- [CSE] Added a first support for the &lt;timeSyncBeacon> resource type.
- [CSE] Added [cse].enableResourceExpiration* configuration setting to enable/disable resource expiration.
- [WEB] Allow to open the WebUI of a registered CSE via the context menu.
- [CONSOLE] Added config for dark (default) and light theme for better readability on consoles with light background.
- [CONSOLE] Added graph plotting for &lt;contentInstance> resources that contain numerical values (also: continuous observation of a container).
- [SCRIPTS] Added scripting to the CSE.
- [SCRIPTS] A dedicated startup script is now executed during startup. This is mainly used to import the base resources and resource structure, and replaces the JSON resource imports.
- [SCRIPTS] Added executing scripts to the console
- [SCRIPTS] Added scripts tagged with "@uppertester" can be executed as upper tester commands.
- [SCRIPTS] Added scripts scheduling vie the "@at" meta tag.
- [SCRIPTS] Added possibility to run scripts on notifications, when using the "acme://" URL scheme.
- [HTTP] Added workaround for missing DELETE method in http/1.0 (by using PATCH instead).

### Changed
- [CSE] Adapted Announcements to latest R4 changes. 
- [CSE] Adapted TimeSeries to latest R4 changes. 
- [CSE] Changed the default release version to 4. Also, the supported and the actual release versions are now fully configurable (in the config file).
- [CSE] Changed name of *holder* attribute to *custodian* according to R4 spec change.
- [CSE] Transit requests will now be handled after the resolution for blocking/non-blocking was handled. Non-blocking happens in the first CSE that received the original request.
- [CSE] Improved feedback instructions when problems during startup are encountered, e.g. how to install missing packages.
- [CSE] Introduced a thread pool to reuse threads.
- [TESTS] Replaced CSE test cases' re-configurations with upper tester commands / script calls.
- [DATABASE] Optimizations when working with resource lists.

### Removed
- [CSE] Removed import of JSON resources from the init directory during startup. This functionality is now provided by a startup script. 
- [CSE] Removed [cse].expirationDelta configuration setting. The functionality is fully covered by the [cse].maxExpirationDelta setting.
- [HTTP] Removed the http server's configuration and reset endpoints. This functionality is now handled by the upper tester endpoint, commands and scripts.

### Fixed
- [CSE] Improved check that IDs contain only unreserved characters.
- [CSE] Improved check for validating non-empty list attributes.
- [CSE] Improved error detection and handling for RCN=7 (original-resource).
- [CSE] Added missing "creator" attribute in notifications when the creator was set in the &lt;subscription>.
- [CSE] Improved support to recognize structured and unstructured resource IDs for verification notifications.
- [HTTP] HTTP requests will not be sent with a *Date* header field. Instead, the *Originating Timestamp* will be used.

### Experimental
- [CSE] Blocking RETRIEVE notification event type: A RETRIEVE is blocked and a notification is sent to a target to give it a change to update the original RETRIEVE's target resource.

## [0.9.1] - 2021-11-09

### Fixed
- [CSE] Added &lt;pollingChannel> to the list of supported resource types for the &lt;CSEBase>.
- [CSE] Removed *acpi* attribute definition from &lt;contentInstance> resource. Added more tests for inheriting ACPs.


## [0.9.0] - 2021-11-04

### Added
- [CSE] Added support for &lt;pollingChannel> and &lt;pollingChannelURI> for polling communication scenarios.
- [CSE] Added [logging].enableBindingsLogging configuration to enable/disable low-level transport bindings logging.
- [CSE] Added converting resource IDs to SP-relative when retargeting to different CSEs.
- [CSE] Added support for request expiration (*Request Expiration Timestamp*) and delayed request execution (*Operation Execution Timestamp*).
- [MQTT] Added MQTT binding support for Mca and Mcc communication.
- [CONSOLE] Added the possibility to toggle through the display modes with "^T" when displaying the resource tree continuously.
- [CONSOLE] Real-time update for the continuous tree (when creating, deleting, updating resources).
- [CONSOLE] Added [cse.console].confirmQuit configuration option. It is switched off by default.
- [DATABASE] Added validation of data base fil∑es during start-up.
- [DATABASE] Added backup of data base files during start-up.

### Changed
- [WEB] Moved the webUI to the acme module.
- [CSE] Improved attribute validation: checking empty lists.
- [CSE] Simplified initial configuration. First time users can now choose between three deployment configurations (IN, MN, ASN) to quickly set-up a CSE.
- [CSE] Improved fallback and debug message of missing Release Version Indicator attribute in requests.
- [CSE] Refactored project directory structure.
- [CSE] Refactored validation to improve attribute policies and validation handling and extension. Policies are now defined by a definition file and assigned to each resource type.
- [CSE] Refactored the handling of target URI's. They are now evaluated as late as possible. This may have impact on, for example, batch notifications and whenever the real target URL may change over time.
- [CSE] Changed rcn = modifiedAttributes to the improved definition in the spec: return only those modified attributes that where *not* in the original request, but were modified by the CSE as a result of the request.
- [CSE] Improved transit requests: serialization according to target's preferences.
- [CSE] Changed optionality of and originator assignment to CSR.csi according to TS-0004 spec change.
- [HTTP] Moved the security setting for http to the separate section *server.http.security*.
- [IMPORTING] Changed the file extension for &lt;flexContainer> attribute policies from ".ap" to ".fcp".
- [IMPORTING] Updated the &lt;flexContainer> attribute policies to the latest version of TS-0023.
- [Logging] Changed the internal handling of log messages. Output should be more immediate than before.
- [RUNTIME] Due to the restructuring of the project structure the CSE must now be started like this: ```python3 -m acme```


### Removed
- [CSE] Removed "cse.enableNotifications" configuration option. Notifications are now always enabled.
- [CSE] Removed "cse.enableTransitRequests" configuration option. Requests are now always forwarded.
- [CSE] Removed "cse.enableValidation" configuration option. Validation is now always performed.
- [CSE] Removed "cse.announcements.enable" configuration option. Resources can now always be announced.
- [APPS] Removed the example AEs from the CSE. This makes the CSE a bit smaller and also removes a big dependency to the non-portable psutils package. They will be available in a separate project in the future.
- [HTTP] Removed the *server.http.multithreaded* configuration option. The http server now always runs in multithread mode.

### Fixed
- [CSE] When the CSE is reset then the statistics are now reset as well.
- [WEB] Error/debug messages are now always shown.


## [0.8.1] - 2021-08-05

### Added
- [CONSOLE] Added [cse.console].confirmQuit configuration option. It is switched off by default.


## [0.8.0] - 2021-07-27

### Added
- [CSE] Added possibility to reset a running CSE (via the command console or http endpoint "/\_\_reset\_\_").
- [CSE] Added support for &lt;timeSeries>/&lt;timeSeriesInstance> resource types.
- [CSE] Added support for &lt;timeSeries>'s missing data monitoring in &lt;subscription> resource type and notifications.
- [CSE] Added support for *ctm* (currentTime) attribute for &lt;CSEBase> resource type.
- [CSE] Added wildcard (\*) support for &lt;ACP>'s *acr/acor* originators.
- [CSE] Added support for &lt;ACP>'s *acr/acod* attribute (not for specializations yet, though).
- [CSE] Added support for 'Request Expiration Timestamp' request parameter, also for &lt;request> resources.
- [CSE] Added support for *Vendor Information* request/response header.
- [CSE] Added support for &lt;container> *disableRetrieval* attribute.
- [CSE] Added validation of *cnf* (contentInfo) attribute.
- [CSE] Added support for *dcnt* (deletionCnt) attribute for &lt;contentInstance> resource type.
- [WEB] Added OAuth2 authorization support for the proxied CSE (for the stand-alone web UI).
- [WEB] Added opening the web UI in a browser on startup (for the stand-alone web UI).
- [TESTS] Added OAuth2 authorization support for the tests.
- [CONSOLE] Added "I" command to the console (inspect a resource and its child resources).
- [CONSOLE] Added "L" command to the console (toggle through the various log levels, including *off*)
- [CONSOLE] Added configuration *cse.console.hideResources* to hide certain resources from showing in the the resource tree.
- [CONSOLE] Added various view modes when showing the resource tree (normal, compact, content, contentOnly).

### Changed
- [CSE] Relaxed validation for float in attributes and arguments. Integer are now accepted as well.
- [CSE] Changed format of configuration values "cse.registration.allowedAEOriginators" and "cse.registration.allowedCSROriginators" from regex to a simple wildcard (\* and ?) format.
- [CSE] Changed the internal timed and regular processes to a single priority timer queue.
- [CSE] Removed "logging.enable" configuration setting and added *off* as a possible value to *logging.level".
- [CSE] Improved the size calculation of &lt;contentInstance>, &lt;flexContainer>, and &lt;timeSeriesInstance> to realistic sizes (not the Python-internal type sizes anymore).
- [CSE] Refactored internal request handling to support future protocol binding developments other than http.
- [CSE] Changed the sorting of request result lists to type and creation time for &lt;contentInstance>, &lt;flexContainerInstance> and &lt;timeSeriesInstance>.
- [CSE] Improved the validation when registering &lt;remoteCSE> resources for *csi* and *cb* attributes.
- [CSE] Added validation of complex attributes in general.
- [RUNTIME] The CSE is now started by running the *acme* module (```python3 acme```)

### Fixed
- [CSE] Corrected response status codes for AE registration errors.
- [CSE] Prevent CREATE and UPDATE requests for &lt;flexContainerInstance> resource type.
- [CSE] Improved handling of &lt;flexContainerInstance> resources when versioning is disabled in the parent &lt;flexContainer>.
- [CSE] Re-added: remove comments from received JSON content.
- [CSE] Improved the timely execution of background tasks. The actual task's execution time is not added on top to the interval anymore, and intervals are constant.
- [CSE] Improved support and validation for absRelTimestamp type.
- [CSE] Improved handling of the &lt;request> resource's expiration time. It is now aligned with the 'Request Expiration Timestamp' request parameter.
- [CSE] Improved checking of empty *acpi* attribute lists. Empty lists are not allowed and the *acpi* must be removed from a resource instead.
- [CSE] Optimized log messages. Messages for irrelevant log levels are not even created anymore.
- [CSE] Corrected behavior when oldest &lt;contentInstance>, &lt;flexContainerInstance> and &lt;timeSeriesInstance> resource are deleted. Now NO notification is sent in case a &lt;subscription> monitors for *Delete_of_direct_child_resource*.
- [CSE] Added warnings when an imported &lt;CSEBase> overwrites any of the *csi*, *ri*, *rn* attributes.
- [CSE] Better error handling for ill-formed CSE-ID.
- [CSE] Fixed missing check for &lt;subscription>'s *chty* attribute. The listed resource types therein must be allowed child resource types of the &lt;subscription>'s parent resource.
- [DATABASE] Optimized and unified database searches for fragments in resources.


## [0.7.3] - 2021-03-26

### Added
- [CSE] Added *cse.resource.cnt.enableLimits* configuration. 
- [CSE] Improved startup error messages when running in headless mode.
- [CONSOLE] Added "T" command to the console (display only sub-tree of the resource tree).

### Changed
- [CSE] Default limits for &lt;container> are now disabled by default.
- [CSE] Limiting supported release versions to 2a, 3, and 4.
- [CSE] Changed spelling of configuration values "cse.statistics.writeIntervall" to "cse.statistics.writeInterval" and "app.statistics.intervall" to "app.statistics.interval".


## [0.7.2] - 2021-03-22

### Security
- [MISC] Bumped referenced library urllib3 from 1.26.2 to 1.26.3
- [MISC] Bumped referenced library jinja2 from 2.11.2 to 2.11.3


## [0.7.1] - 2021-03-09

### Fixed
- [CSE] Fixed crash when receiving no content in CREATE or UPDATE request.
- [CSE] Improved debug response when encountering a wrong type during validation.
- [CSE] Improved statistics output when running inside a Jupyter Notebook.


## [0.7.0] - 2021-03-06

### Added
- [CSE] Added *--http-address* and *--network-interface* command line arguments.
- [CSE] Added configuration to exclude certain attributes in CSR creations and updates.
- [CSE] Added support for CBOR serialization.
- [CSE] Added attribute policies for TS-0023 R4 ModuleClasses, Devices etc.
- [CSE] Added attribute policies for Generic Interworking and AllJoyn specialization.
- [CSE] Added diagram generation (in PlantUML format) of resource tree and deployment structure.
- [CSE] Added better checks for content serialization in AE.
- [CSE] Added support for *holder* attribute. Added access control behavior for *holder* and resource creator when an *acpi* attribute is specified for a resource, but doesn't have one.
- [CSE] Added support for Subscription's *expirationCounter*.
- [CSE] Added headless mode to better support docker.
- [CONSOLE] Added command interface to the terminal console (for stopping the CSE, printing statistics, CSE registrations, the resource tree, etc).
- [NOTIFICATIONS] Added support for handling CBOR serialization and other binary formats to the notification server.
- [WEB] Added dark mode (for supported browsers).
- [TESTS] Added load tests that can be optionally executed. Also improved test runner: select on the command line which tests to run.

### Changed
- [WEB] The web UI can now also be used as a stand-alone application to connect to third-party CSEs.
- [CSE] The filter query for *ty*, *cty*, and *lbl* can now be construct with + operator (e.g. ty=3+4) instead of specifying those filter elements twice.
- [CSE] Changed the importing of attribute policies to a JSON based format.
- [CSE] Supported release version can now be configured via the config file.
- [CSE] Added checks for remote CSE's *csi* (does it exist? Does it begin with a /?)
- [CSE] Removed defaultACPI support. Now supporting correct behavior for *holder* attribute resp. resource creator.
- [CSE] Correctly implemented acpi updates. Also: acpi references are converted to CSE relative unstructured During CREATE and UPDATE.
- [CSE] Changed resourceType values for &lt;latest> and &lt;oldest> to the specified values.
- [CSE] Access control clean-up. No more extra ACPs for admin access, CSRs, AEs, REQs etc. The CSE now makes use of *creator* and *holder* access.
- [TESTS] The behavior whether a failed test skips the remaining tests in a test suite can now be configured.
- [TESTS] Improved documentation. Doc strings provide a bit more information about a currently running test.
- [TESTS] Tests now pass mypy checks.
- [MISC] Added: Allow ```# single-line comments``` in JSON as well.
- [MISC] Default configuration for file logging is now *False* (to better support Raspberry Pi and similar systems with flash card file systems).
- [MISC] Now passes ```mypy --strict``` checks.
- [DATABASE] Changed the postfix of data files to the CSE-ID.
- [HTTP] Server runs now in background.

### Fixed
- [CSE] *CSEBase.srt* attribute now also returns the announced attributes.
- [CSE] Improved shutdown behavior. Waiting for internal threads to finish.
- [CSE] When updating a subscription resource's *nu* attribute: Removed URI's don't cause a "deletion notification" anymore.
- [CSE] Improved *creator* attribute handling during CREATE.
- [CSE] Fixed wrong removal procedure when removing contentInstances from a container when either threshold was met.
- [CSE] Added missing checks for mandatory request parameters *RVI* and *RI*
- [SUB] Added missing validation for *nct* / *enc/net* combinations.
- [ACP] Added check that *pvs* is not empty during CREATE or UPDATE.
- [ACP] Added check that *acpi*, if present, is the only attribute in an UPDATE request.
- [TESTS] Fixed test framework checks for CSE connectivity and CSE reconfigurations for test runs.


## [0.6.0] - 2020-10-26

### Added
- [CSE] Improved resource expiration a lot.
- [CSE] Added support for *mia* attribute in CNT and FCNT.
- [CSE] Added support for synchronous and asynchronous non-blocking requests (as well as flex-blocking).
- [CSE] Added configuration to enable or disable regular liveliness checks of remote CSE connects (cse.registration.checkLiveliness).
- [REQ] Added support for &lt;request> resource type.
- [SUB] Added support for batchNotifications, latestNotify, eventNotificationCriteria/childResourceType, and eventNotificationCriteria/attribute in subscriptions.
- [HTTP] Added possibility to enable an API to get and set some configuration values remotely.

### Changed
- [CSE] Removed possibility to register unknown resources of an unknown resource type.

### Fixed
- [HTTP] Fixed wrong configuration settings for TLS certificates.
- [CSR] Fixed format of *csebase* attribute.


## [0.5.0] - 2020-09-17

### Added
- [CSE] Added Resource Announcements to remote CSEs.
- [CSE] Added support for 'm2m:dbg' throughout the CSE. This should provide better error reporting for clients.
- [CSE] Added configuration and command line argument to enable and disable validation of attributes and arguments.
- [CSE] Added configuration and command line argument to enable and disable statistics.
- [CSE] Added configuration to make CSE startup delay configurable.
- [CSE] Added import of attribute policies for &lt;flexContainer> specializations validation.
- [CSE] Added support for 'arp' request argument.
- [CSE] JSON in requests may now contain C-style comments ("// ..." and "/* ... */").
- [CSE] Added support for *myCertFileCred* ManagementObject.
- [SUB] Improved support for 'nct' in subscriptions.
- [TESTS] Added unit tests.
- [WEB] Added deletion of resources in the web UI via right-click menu.
- [HTTP] Added https support for the http server and for requests.
- [MISC] Added Python type hints throughout the source code.

### Changed
- [CSE] Reimplemented discovery, filter functions and rcn's.
- [MISC] Refactored most constants to enums.


## [0.4.0] - 2020-06-24

### Added
- [CSE] Added command line arguments --remote-cse, --no-remote-cse .
- [CSE] Improved remote CSE handling.
- [CSE] Improved and corrected remote CSE registration and retargeting requests.
- [CSE] Improved support for expiration handling, e.g. refreshing as well as removal of expired resources.
- [CSE] Added validation of resource attributes during CREATE and UPDATE.
- [CSE] Added support for request arguments validation.
- [CSE] The CSE now passes most of the oneM2M R1 test cases.
- [AE] Added AE Self-Registration.
- [IMPORTING] Added macro mechanism to use configuration settings in imported files.
- [WEB] Add displaying the path of the selected resource and many more small improvements.
- [WEB] Providing default originator.

### Fixed
- [CSE] Fixed crashes when using group resources.
- [CSE] Fixed and reworked resource address handling.
- [CSE] Corrected transit requests.
- [ACP] Fixed format of privileges and self-privileges.
- [NOTIFICATIONS] Corrected error handling.
- [ALL] Many, many small fixes and improvements.

### Changed
- [ACP] Created resources without a provided ACPI will now have the same ACPI of the parent.
- [DATABASE] Upgraded to TinyDB 4.x .
- [Logging] Now using the Rich module for improved terminal logging .
- [MISC] Restructured documentation.


## [0.3.0] - 2020-04-20

### Added
- [CSE] Discovery supports "attributes + children" return content.
- [CSE] Added command line argument --db-storage .
- [CSE] Added support for FlexContainerInstance.
- [CSE] Added command line arguments --apps / --no-apps to enable and disable internal applications. Also added entry in config file.
- [CSE] Added sorting of discovery results. Configurable.

### Fixed
- [CSE] Fixed discovery results: ignore latest, oldest, and fixed result format.

### Changed
- [CSE] Changed command line argument --reset-db to --db-reset .


## [0.2.1] - 2020-03-06

### Added
- [APPS] Added persistent storage support for AEs.

### Fixed
- [APPS] Fixed wrong originator handling for already registered AEs.


## [0.2.0] - 2020-03-02

### Added
- [CSE] Checking and setting "creator" attribute when creating new resources.
- [ACP] Always add "admin" originator to newly created ACPs (configurable).
- [ACP] Improved default ACP. Any new resource without ACP gets the default ACP assigned.
- [AE] Added proper AE registration. An ACP is automatically created for a new AE, and also removed when the corresponding AE is removed.
- [LOGGING] Added option to enable/disable logging to a log file (Logging:enableFileLogging). If disabled, log-messages are only written to the console.
- [LOGGING] Possibility to disable logging on the command line.
- [IMPORTING] Added default ACP. 
- [WEB] Added LOGO & favicon.

### Fixed
- [WEB] Browser request to "/"" will now redirect to the web-ui's URL.
- [WEB] REST UI will not refresh anymore when automatic refresh is on.
- [ALL] Various fixes and improvements.


## [0.1.0] - 2020-02-09
- First release

[← README](README.md) <|MERGE_RESOLUTION|>--- conflicted
+++ resolved
@@ -8,7 +8,6 @@
 and this project adheres to [Semantic Versioning](https://semver.org/spec/v2.0.0.html).
 
 
-<<<<<<< HEAD
 ## [unreleased] - xxxx-xx-xx
 
 ### Added
@@ -49,13 +48,12 @@
 
 ### Removed
 - [HTTP] Removed support for http path mappings to oneM2M requests.
-=======
+
 
 ## [0.11.3] - 2023-05-17
 
 ### Fixed
 - [CSE] Fixed a crash when checking permissions and the ACP has a `acod.ty` attribute set. See #112. Thanks to [samuelbles07](https://github.com/samuelbles07).
->>>>>>> dbbdc5e1
 
 
 ## [0.11.2] - 2023-01-23
