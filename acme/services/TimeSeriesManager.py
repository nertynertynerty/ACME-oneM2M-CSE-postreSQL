--- conflicted
+++ resolved
@@ -171,11 +171,7 @@
 			#	runningTimeserieses structure could have been created earlier (or not), eg. by adding a subscription earlier, but is not running yet
 			#	It still needs to be filled
 			if not rts:
-<<<<<<< HEAD
-				L.isDebug and L.logDebug('Creating a new LastTSInstance monitor')
-=======
 				L.logWarn(f'Adding new instance for {tsRi}')
->>>>>>> a646bb95
 				runningTimeserieses[tsRi] = (rts := LastTSInstance())
 			else:
 				L.isDebug and L.logDebug(f'Re-using existing LastTSInstance monitor')
@@ -218,9 +214,6 @@
 		"""
 		L.isDebug and L.logDebug(f'Remove <ts> from monitoring: {tsRi}')
 		if tsRi in runningTimeserieses:
-<<<<<<< HEAD
-			rts = runningTimeserieses.pop(tsRi)	# Stop and remove timeSeries monitor
-=======
 			rts = runningTimeserieses.pop(tsRi)	# removes (!) it also from the dict
 			if rts.actor:
 				rts.actor.stop()
@@ -238,7 +231,6 @@
 		if tsRi in runningTimeserieses:
 			rts = runningTimeserieses.get(tsRi)
 			rts.running = False
->>>>>>> a646bb95
 			if rts.actor:
 				rts.actor.stop()
 		return True
