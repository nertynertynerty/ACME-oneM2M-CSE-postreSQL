#
#	Storage.py
#
#	(c) 2020 by Andreas Kraft
#	License: BSD 3-Clause License. See the LICENSE file for further details.
#
#	Store, retrieve and manage resources in the database. It currently relies on
#	the document database TinyDB. It is possible to store resources either on disc
#	or just in memory.
#

"""	This module defines storage managers and drivers for database access.

    Storage managers are used to store, retrieve and manage resources and other runtime data in the database.

    Storage drivers are used to access the database. Currently, the only supported database is TinyDB.

    See also:
        - `TinyDBBetterTable`
        - `TinyDBBufferedStorage`
"""

from __future__ import annotations
from typing import Callable, cast, List, Optional, Sequence

import os, shutil
from threading import Lock
from pathlib import Path
from tinydb import TinyDB, Query
from tinydb.storages import MemoryStorage
from tinydb.table import Document
from tinydb.operations import delete 

from ..etc.Types import ResourceTypes, JSON, Operation
from ..etc.ResponseStatusCodes import ResponseStatusCode, NOT_FOUND, INTERNAL_SERVER_ERROR, CONFLICT
from ..helpers.TinyDBBufferedStorage import TinyDBBufferedStorage
from ..helpers.TinyDBBetterTable import TinyDBBetterTable
from ..etc.DateUtils import utcTime, fromDuration
from ..services.Configuration import Configuration
from ..services import CSE
from ..resources.Resource import Resource
from ..resources.ACTR import ACTR
from ..resources.SCH import SCH
from ..resources.Factory import resourceFromDict
from ..services.Logging import Logging as L

import psycopg2 as db
<<<<<<< HEAD
import json
=======
from psycopg2 import extras
import json
from typing import List, Optional
>>>>>>> cf577142


# Constants for database and table names
_resources = 'resources'
""" Name of the resources table. """
_identifiers = 'identifiers'
""" Name of the identifiers table. """
_children = 'children'
""" Name of the children table. """
_subscriptions = 'subscriptions'
""" Name of the subscriptions table. """
_batchNotifications = 'batchNotifications'
""" Name of the batchNotifications table. """
_statistics = 'statistics'
""" Name of the statistics table. """
_actions = 'actions'
""" Name of the actions table. """
_requests = 'requests'
""" Name of the requests table. """
_schedules = 'schedules'
""" Name of the schedules table. """


class Storage(object):
	"""	This class implements the entry points to the CSE's underlying database functions.
	"""

	# __slots__ = (
	# 	'inMemory',
	# 	'dbPath',
	# 	'dbReset',
	# 	'db',
<<<<<<< HEAD
	# )
=======
  
	# 	'conn',
	# 	'cur',
	# 	'tmp'
	# 	'db2'
	# )
 
>>>>>>> cf577142
	""" Define slots for instance variables. """

	def __init__(self) -> None:
		"""	Initialization of the storage manager.

			Raises:
				RuntimeError: In case of an error during initialization.
		"""
		self._assignConfig()
	
		# create data directory
		
		host = "localhost"
		port = 5432
		database = "test_db"
		user = "test"
		password = "test"

		self.conn = db.connect(
			host=host, port=port, database=database, user=user, password=password
		)

		self.cur = self.conn.cursor(cursor_factory=extras.DictCursor)

  
		host = "localhost"
		port = 5432
		database = "test_db"
		user = "postgres"
		password = "root"

		self.conn = db.connect(
			host=host, port=port, database=database, user=user, password=password
		)
  
		self.cur = self.conn.cursor()
  
		if not self.inMemory:
			if self.dbPath:
				L.isInfo and L.log('Using data directory: ' + self.dbPath)
				os.makedirs(self.dbPath, exist_ok = True)
			else:
				raise RuntimeError(L.logErr('database.path not set'))

		self.db2 = TinyDBBinding(self.dbPath,CSE.cseCsi[1:],self.conn)
  
		# create DB object and open DB
<<<<<<< HEAD
		self.db = TinyDBBinding(self.dbPath, CSE.cseCsi[1:], self.conn) # add CSE CSI as postfix
=======
		self.db = TinyDBBinding(self.dbPath, CSE.cseCsi[1:],self.conn) # add CSE CSI as postfix
>>>>>>> cf577142
		""" The database object. """

		# Reset dbs?
		if self.dbReset:
			self._backupDB()	# In this case do a backup *before* startup.
			self.purge()
		
		# Check validity
		if not self.dbReset and not self._validateDB():
			raise RuntimeError('DB error. Please check or remove database files.')
		
		# Make backup *after* validation, only when *not* reset
		if not self.inMemory and not self.dbReset and not self._backupDB():
			raise RuntimeError('DB Error')

		L.isInfo and L.log('Storage initialized')



	def shutdown(self) -> bool:
		"""	Shutdown the storage manager.
		
			Return:
				Always True.
		"""
		self.db.closeDB()
		self.db = None
		L.isInfo and L.log('Storage shut down')
		return True


	def _assignConfig(self) -> None:
		"""	Assign default configurations.
		"""
		self.inMemory 	= Configuration.get('database.inMemory')
		""" Indicator whether the database is located in memory (volatile) or on disk. """
		self.dbPath 	= Configuration.get('database.path')
		""" In case *inMemory* is "False" this attribute contains the path to a directory where the database is stored in disk. """
		self.dbReset 	= Configuration.get('database.resetOnStartup') 
		""" Indicator that the database should be reset or cleared during start-up. """


	def purge(self) -> None:
		"""	Reset and clear the databases.
		"""
		try:
			self.db.purgeDB()
		except Exception as e:
			L.logErr(f'Exception during purge: {e}', exc=e)
			quit()


	def _validateDB(self) -> bool:
		"""	Trying to validate the database files.
		
			This is only a simple test. It performs a couple of read
			operations on the available database files.

			Return:
				Boolean indicating the validity of the databases.

		"""
		L.isDebug and L.logDebug('Validating database files')
		dbFile = ''
		try:
			dbFile = _resources
			self.hasResource('_')
			dbFile = _identifiers
			self.structuredIdentifier('_')
			self.directChildResources('_')
			dbFile = _subscriptions
			self.getSubscription('_')
			dbFile = _batchNotifications
			self.countBatchNotifications('_', '_')
			dbFile = _statistics
			self.getStatistics()
			dbFile = _actions
			self.getActions()
			dbFile = _schedules
			self.getSchedules()

			# TODO requests

		except Exception as e:
			L.logErr(f'Error validating data files. Error in {dbFile} database.', exc = e)
			return False
		return True
	

	def _backupDB(self) -> bool:
		"""	Creating a backup from the DB to a sub directory.

			Return:
				Boolean indicating the success of the backup operation.
		"""
		dir = f'{self.dbPath}/backup'
		L.isDebug and L.logDebug(f'Creating DB backup in directory: {dir}')
		os.makedirs(dir, exist_ok = True)
		return self.db.backupDB(dir)
		

	#########################################################################
	##
	##	Resources
	##


	def createResource(self, resource:Resource, overwrite:Optional[bool] = True) -> None:
		"""	Create a new resource in the database.
		
			Args:
				resource: The resource to store in the database.
				overwrite: Indicator whether an existing resource shall be overwritten.
			
			Raises:
				CONFLICT: In case the resource already exists and *overwrite* is "False".
		"""
		ri  = resource.ri
		srn = resource.getSrn()
		if overwrite:
			L.isDebug and L.logDebug('Resource enforced overwrite')
			self.db.upsertResource(resource, ri)
		else: 
			if not self.hasResource(ri, srn):	# Only when resource with same ri or srn does not exist yet
				self.db.insertResource(resource, ri)
			else:
				raise CONFLICT(L.logWarn(f'Resource already exists (Skipping): {resource} ri: {ri} srn:{srn}'))

		# Add path to identifiers db
		self.db.upsertIdentifier(resource, ri, srn)

		# Add record to childResources db
		self.db.upsertChildResource(resource, ri)


	def hasResource(self, ri:Optional[str] = None, srn:Optional[str] = None) -> bool:
		"""	Check whether a resource with either the ri or the srn already exists.

			Either one of *ri* or *srn* must be provided.

			Args:
				ri: Optional resource ID.
				srn: Optional structured resource name.

			Returns:
				True when a resource with the ID or name exists.
		"""
		return (ri is not None and self.db.hasResource(ri = ri)) or (srn is not None and self.db.hasResource(srn = srn))


	def retrieveResource(self,	ri:Optional[str] = None, 
								csi:Optional[str] = None,
								srn:Optional[str] = None, 
								aei:Optional[str] = None) -> Resource:
		""" Return a resource via different addressing methods. 

			Either one of *ri*, *srn*, *csi*, or *aei* must be provided.

			Args:
				ri:  The resource is retrieved via its rersource ID.
				csi: The resource is retrieved via its CSE-ID.
				srn: The resource is retrieved via its structured resource name.
				aei: The resource is retrieved via its AE-ID.

			Returns:
				The resource.
			
			Raises:
				NOT_FOUND: In case the resource does not exist.
				INTENRAL_SERVER_ERROR: In case of a database inconsistency.
		"""
		resources = []

		if ri:		# get a resource by its ri
			# L.logDebug(f'Retrieving resource ri: {ri}')
			resources = self.db.searchResources(ri = ri)

		elif srn:	# get a resource by its structured rn
			# L.logDebug(f'Retrieving resource srn: {srn}')
			# get the ri via the srn from the identifers table
			resources = self.db.searchResources(srn = srn)

		elif csi:	# get the CSE by its csi
			# L.logDebug(f'Retrieving resource csi: {csi}')
			resources = self.db.searchResources(csi = csi)
		
		elif aei:	# get an AE by its AE-ID
			resources = self.db.searchResources(aei = aei)

		match len(resources):
			case 1:
				return resourceFromDict(resources[0])
			case 0:
				raise NOT_FOUND('resource not found')

		raise INTERNAL_SERVER_ERROR('database inconsistency')


	def retrieveResourceRaw(self, ri:str) -> JSON:
		"""	Retrieve a resource as a raw dictionary.

			Args:
				ri:  The resource is retrieved via its rersource ID.

			Returns:
				The resource dictionary.

			Raises:
				NOT_FOUND: In case the resource does not exist.
				INTENRAL_SERVER_ERROR: In case of a database inconsistency.
		"""
		resources = self.db.searchResources(ri = ri)
		match len(resources):
			case 1:
				return resources[0]
			case 0: 
				raise NOT_FOUND('resource not found')

		raise INTERNAL_SERVER_ERROR('database inconsistency')


    def retrieveResourcesByType(self, ty:ResourceTypes) -> list[Document]:
        """ Return all resources of a certain type. 

            Args:
                ty: resource type to retrieve.

            Returns:
                List of resource *Document* objects	. 
        """
        # L.logDebug(f'Retrieving all resources ty: {ty}')
        return self.db.searchResources(ty = int(ty))


    def updateResource(self, resource:Resource) -> Resource:
        """	Update a resource in the database.

            Args:
                resource: Resource to update.

            Return:
                Updated Resource object.
        """
        ri = resource.ri
        # L.logDebug(f'Updating resource (ty: {resource.ty}, ri: {ri}, rn: {resource.rn})')
        return self.db.updateResource(resource, ri)


    def deleteResource(self, resource:Resource) -> None:
        """	Delete a resource from the database.

            Args:
                resource: Resource to delete.
            
            Raises:
                NOT_FOUND: In case the resource does not exist.
        """
        # L.logDebug(f'Removing resource (ty: {resource.ty}, ri: {resource.ri}, rn: {resource.rn})')
        try:
            self.db.deleteResource(resource)
            self.db.deleteIdentifier(resource)
            self.db.removeChildResource(resource)
        except KeyError:
            raise NOT_FOUND(L.logDebug(f'Cannot remove: {resource.ri} (NOT_FOUND). Could be an expected error.'))


    def directChildResources(self, pi:str, 
                                   ty:Optional[ResourceTypes|list[ResourceTypes]] = None, 
                                   raw:Optional[bool] = False) -> list[Document]|list[Resource]:
        """	Return a list of direct child resources, or an empty list

<<<<<<< HEAD
	def removeSubscription(self, subscription:Resource) -> bool:
		print("****remove")
		"""	Remove a subscription from the DB.
=======
            Args:
                pi: The parent resource's Resource ID.
                ty: Optional resource type or list of resource types to filter the result.
                raw: When "True" then return the child resources as resource dictionary instead of resources.
>>>>>>> cf577142

            Returns:
                Return a list of resources, or a list of raw resource dictionaries.
        """
        if (_ris := self.db.searchChildResourcesByParentRI(pi, ty)):
            docs = [self.db.searchResources(ri = _ri)[0] for _ri in _ris]
            return docs if raw else cast(List[Resource], list(map(lambda x: resourceFromDict(x), docs)))
        return []	# type:ignore[return-value]
    

    def directChildResourcesRI(self, pi:str, 
                                     ty:Optional[ResourceTypes|list[ResourceTypes]] = None) -> list[str]:
        """	Return a list of direct child resource IDs, or an empty list

            Args:
                pi: The parent resource's Resource ID.
                ty: Optional resource type or list of resource types to filter the result.

            Returns:
                Return a list of resource IDs.
        """
        return self.db.searchChildResourcesByParentRI(pi, ty)


    def countDirectChildResources(self, pi:str, ty:Optional[ResourceTypes] = None) -> int:
        """	Count the number of direct child resources.

            Args:
                pi: The parent resource's Resource ID.
                ty: Optional resource type to filter the result.

            Returns:
                The number of child resources.
        """
        return len(self.db.searchResources(pi = pi, ty = int(ty) if ty is not None else None))


    def countResources(self) -> int:
        """	Count the overall number of CSE resources.

            Returns:
                The number of CSE resources.
        """
        return self.db.countResources()


    def identifier(self, ri:str) -> list[Document]:
        """	Search for the resource identifer mapping with the given unstructured resource ID.

            Args:
                ri: Unstructured resource ID for the mapping to look for.

            Return:
                List of found resources identifier mappings, or an empty list.
        """
        return self.db.searchIdentifiers(ri = ri)


    def structuredIdentifier(self, srn:str) -> list[Document]:
        """	Search for the resource identifer mapping with the given structured resource ID.

            Args:
                srn: Structured resource ID for the mapping to look for.

            Return:
                List of found resources identifier mappings, or an empty list.
        """
        return self.db.searchIdentifiers(srn = srn)


    def searchByFragment(self, dct:dict, filter:Optional[Callable[[JSON], bool]] = None) -> list[Resource]:
        """ Search and return all resources that match the given fragment dictionary/document.

            Args:
                dct: A fragment dictionary to use as a filter for the search.
                filter: An optional callback to provide additional filter functionality.

            Return:
                List of `Resource` objects.
        """
        return	[ res	for each in self.db.searchByFragment(dct) 
                        if (not filter or filter(each)) and (res := resourceFromDict(each)) # either there is no filter or the filter is called to test the resource
                ] 


    def searchByFilter(self, filter:Callable[[JSON], bool]) -> list[Resource]:
        """	Return a list of resources that match the given filter, or an empty list.

            Args:
                filter: A callback to provide filter functionality.

            Return:
                List of `Resource` objects.
        """
        return	[ res	for each in self.db.discoverResourcesByFilter(filter)
                        if (res := resourceFromDict(each))
                ]


    #########################################################################
    ##
    ##	Subscriptions
    ##

    def getSubscription(self, ri:str) -> Optional[Document]:
        """	Retrieve a subscription representation (not a oneM2M `Resource` object) from the DB.

            Args:
                ri: The subscription's resource ID.

            Return:
                The subscription as a dictionary, or None.
        """
        # L.logDebug(f'Retrieving subscription: {ri}')
        subs = self.db.searchSubscriptions(ri = ri)
        if not subs or len(subs) != 1:
            return None
        return subs[0]


    def getSubscriptionsForParent(self, pi:str) -> list[Document]:
        """	Retrieve all subscriptions representations (not oneM2M `Resource` objects) for a parent resource.

            Args:
                pi: The parent resource's resource ID.

            Return:
                List of subscriptions.
        """
        # L.logDebug(f'Retrieving subscriptions for parent: {pi}')
        return self.db.searchSubscriptions(pi = pi)


    def addSubscription(self, subscription:Resource) -> bool:
        """	Add a subscription to the DB.
        
            Args:
                subscription: The subscription `Resource` to add.
                
            Return:	
                Boolean value to indicate success or failure.
        """
        # L.logDebug(f'Adding subscription: {ri}')
        return self.db.upsertSubscription(subscription)


    def removeSubscription(self, subscription:Resource) -> bool:
        """	Remove a subscription from the DB.

            Args:
                subscription: The subscription `Resource` to remove.

            Return:
                Boolean value to indicate success or failure.
            
            Raises:
                NOT_FOUND: In case the subscription does not exist.
        """
        # L.logDebug(f'Removing subscription: {subscription.ri}')
        try:
            return self.db.removeSubscription(subscription)
        except KeyError as e:
            raise NOT_FOUND(L.logDebug(f'Cannot subscription data for: {subscription.ri} (NOT_FOUND). Could be an expected error.'))


    def updateSubscription(self, subscription:Resource) -> bool:
        """	Update a subscription representation in the DB.

            Args:
                subscription: The subscription `Resource` to update.

            Return:
                Boolean value to indicate success or failure.
        """
        # L.logDebug(f'Updating subscription: {ri}')
        return self.db.upsertSubscription(subscription)


    #########################################################################
    ##
    ##	BatchNotifications
    ##

    def addBatchNotification(self, ri:str, nu:str, request:JSON) -> bool:
        """	Add a batch notification to the DB.
        
            Args:
                ri: The resource ID of the target resource.
                nu: The notification URI.
                request: The request to store.
                
            Return:
                Boolean value to indicate success or failure.
        """
        return self.db.addBatchNotification(ri, nu, request)


    def countBatchNotifications(self, ri:str, nu:str) -> int:
        """	Count the number of batch notifications for a target resource and a notification URI.
        
            Args:
                ri: The resource ID of the target resource.
                nu: The notification URI.
                
            Return:
                The number of matching batch notifications.
        """
        return self.db.countBatchNotifications(ri, nu)


    def getBatchNotifications(self, ri:str, nu:str) -> list[Document]:
        """	Retrieve the batch notifications for a target resource and a notification URI.
        
            Args:
                ri: The resource ID of the target resource.
                nu: The notification URI.
                
            Return:
                List of batch notifications.
        """
        return self.db.getBatchNotifications(ri, nu)


    def removeBatchNotifications(self, ri:str, nu:str) -> bool:
        """	Remove the batch notifications for a target resource and a notification URI.

            Args:
                ri: The resource ID of the target resource.
                nu: The notification URI.
            
            Return:
                Boolean value to indicate success or failure.
        """
        return self.db.removeBatchNotifications(ri, nu)


    #########################################################################
    ##
    ##	Statistics
    ##

    def getStatistics(self) -> JSON:
        """	Retrieve the statistics data from the DB.

            Return:
                The statistics data as a JSON dictionary.
        """
        return self.db.searchStatistics()


    def updateStatistics(self, stats:JSON) -> bool:
        """	Update the statistics DB with new data.

            Args:
                stats: The statistics data to store.

            Return:
                Boolean value to indicate success or failure.
        """
        return self.db.upsertStatistics(stats)


    def purgeStatistics(self) -> None:
        """	Purge the statistics DB.

            Return:
                Boolean value to indicate success or failure.
        """
        self.db.purgeStatistics()


    #########################################################################
    ##
    ##	Actions
    ##

    def getActions(self) -> list[Document]:
        """	Retrieve all action representations from the DB.

            Return:
                List of *Documents*. May be empty.
        """
        return self.db.searchActionReprs()
    

    def getAction(self, ri:str) -> Optional[Document]:
        """	Retrieve the actions representation from the DB.

            Args:
                ri: The action's resource ID.

            Return:
                The action's data as a *Document*, or None.
        """
        return self.db.getAction(ri)

    
    def searchActionsForSubject(self, ri:str) -> Sequence[JSON]:
        """	Search for actions for a subject resource.
        
            Args:
                ri: The subject resource's resource ID.
            
            Return:
                List of matching action representations.
        """
        return self.db.searchActionsDeprsForSubject(ri)


    def updateAction(self, action:ACTR, period:float, count:int) -> bool:
        """	Update or add an action representation in the DB.
        
            Args:
                action: The action to update or insert.
                period: The period for the action.
                count: The run count for the action.

            Return:
                Boolean value to indicate success or failure.
        """
        return self.db.upsertActionRepr(action, period, count)


    def updateActionRepr(self, actionRepr:JSON) -> bool:
        """	Update an action representation in the DB.
        
            Args:
                actionRepr: The action representation to update.

            Return:
                Boolean value to indicate success or failure.
        """
        return self.db.updateActionRepr(actionRepr)


    def removeAction(self, ri:str) -> bool:
        """	Remove an action representation from the DB.
        
            Args:
                ri: The action's resource ID.

            Return:
                Boolean value to indicate success or failure.
        """
        return self.db.removeActionRepr(ri)


    #########################################################################
    ##
    ##	Requests
    ##

    def addRequest(self, op:Operation, 
                         ri:str, 
                         srn:str, 
                         originator:str, 
                         outgoing:bool, 
                         ot:str,
                         request:JSON, 
                         response:JSON) -> bool:
        """	Add a request to the *requests* database.
        
            Args:
                op: Operation.
                ri: Resource ID of a request's target resource.
                srn: Structured resource ID of a request's target resource.
                originator: Request originator.
                outgoing: If true, then this is a request sent by the CSE.
                ot: Request creation time.
                request: The request to store.
                response: The response to store.
            
            Return:
                Boolean value to indicate success or failure.
            """
        return self.db.insertRequest(op, ri, srn, originator, outgoing, ot, request, response)


    def getRequests(self, ri:Optional[str] = None, sortedByOt:bool = False) -> list[Document]:
        """	Get requests for a resource ID, or all requests.
        
            Args:
                ri: The target resource's resource ID. If *None* or empty, then all requests are returned
                sortedByOt: If true, then the requests are sorted by their creation time.
            
            Return:
                List of *Documents*. May be empty.
        """

        if sortedByOt:
            return sorted(self.db.getRequests(ri), key = lambda x: x['ot'])
        return self.db.getRequests(ri)
    

    def deleteRequests(self, ri:Optional[str] = None) -> None:
        """	Delete all requests from the database.

            Args:
                ri: Optional resouce ID. Only requests for this resource ID will be deleted.
        """
        return self.db.deleteRequests(ri)


    #########################################################################
    ##
    ##	Schedules
    ##

    def getSchedules(self) -> list[Document]:
        """	Retrieve the schedules data from the DB.

            Return:
                List of *Documents*. May be empty.
        """
        return self.db.getSchedules()


    def searchScheduleForTarget(self, pi:str) -> list[str]:
        """	Search for schedules for a target resource.

            Args:
                pi: The target resource's resource ID.
            
            Return:
                List of schedule resource IDs.
        """
        result = []
        for s in self.db.searchSchedules(pi):
            result.extend(s['sce'])
        return result


    def upsertSchedule(self, schedule:SCH) -> bool:
        """	Add or update a schedule in the DB.

            Args:
                schedule: The schedule to add or update.

            Return:
                Boolean value to indicate success or failure.
        """
        return self.db.upsertSchedule(schedule.ri, schedule.pi, schedule.attribute('se/sce'))


    def removeSchedule(self, schedule:SCH) -> bool:
        """	Remove a schedule from the DB.

            Args:
                schedule: The schedule to remove.
            
            Return:
                Boolean value to indicate success or failure.
        """
        return self.db.removeSchedule(schedule.ri)

#########################################################################
#
#	nertynerty CLASS
#
#	This class may be moved later to an own module.

class Request(object):
    def __init__(self,path:str,dbname:str):
        self.conn = path
        self.cur = path.cursor()
        self.db2name = dbname
        self.cur.execute(
            f"""
            CREATE TABLE IF NOT EXISTS {self.db2name}  (
                ri VARCHAR(255),
                srn VARCHAR(255),
                ts FLOAT,
                org VARCHAR(255),
                op INTEGER,
                rsc INTEGER,
                out BOOLEAN,
                ot VARCHAR(255),
                req JSON,
                rsp JSON,
                PRIMARY KEY(ts)
            );
            """
        )
        self.conn.commit()
        
    def insert(self,stats:JSON) -> int:
        query = """
                INSERT INTO requests (ri, srn, ts, org, op, rsc, out, ot, req, rsp)
                VALUES (%s, %s, %s, %s, %s, %s, %s, %s, %s, %s);
            """
        data = (stats['ri'], stats['srn'], stats['ts'], stats['org'], stats['op'], stats['rsc'], stats['out'], stats['ot'], json.dumps(stats['req']), json.dumps(stats['rsp']))
        try:
            self.cur.mogrify(query, data)
            self.cur.execute(query, data)
            self.conn.commit()
        except db.DatabaseError as db_err:
            print("error")
            print(db_err)
        print(stats)
        stats = stats['ts']
        return stats
    
    def remove(self, ri:str)->None:
        """
        Remnove all stord requests from the database.
        """
        sql = f'DELETE FROM {self.db2name} WHERE ri={ri}'
        
        try:
            self.cur.execute(sql)
            self.conn.commit()
        except :
            print("error")
            
    def truncate(self)->None:
        """
        Truncate the table by removing all documents.
        """
        # 다 없애는 것이라 하여 다 없애봄
        sql = f'DELETE FROM {self.db2name}'
        
        try:
            self.cur.execute(sql)
            self.conn.commit()
        except :
            print("error")
    
    def search(self, ri:str)->list:
        sql = f"SELECT row_to_json({self.db2name}) FROM {self.db2name} WHERE ri={ri}"
        try:
            self.cur.execute(sql)
            stats = self.cur.fetchall()
            
            return [stats]
            
        except :
            print("error")
        print(stats)
        return []
    
    def all(self):
        sql =f"SELECT row_to_json({self.db2name}) from {self.db2name}"
        try:
            self.cur.execute(sql)
            stats = self.cur.fetchall()
        
            # tmps=[]
            # tmp={}
            # for i in stats:
            #     for j,k in dict.items(i[0]):
            #         tmp[j] = k
            #     tmps.append(tmp)
            stats = [stats]
        
        except Exception as e:
            stats = []
        return stats

#########################################################################
#
#	kisang CLASS
#
#	This class may be moved later to an own module.

class Statistics(object):
    def __init__(self,path:str,dbname:str):
        self.conn = path
        self.cur = path.cursor()
        self.db2name = dbname
        self.cur.execute(
            f"""
            CREATE TABLE IF NOT EXISTS {self.db2name}  (
                ID varchar(100) UNIQUE,
                rmRes FLOAT,
                crRes FLOAT,
                upRes FLOAT,
                exRes FLOAT,
                notif FLOAT,
                htRet FLOAT,
                htCre FLOAT,
                htUpd FLOAT,
                htDel FLOAT,
                htNot FLOAT,
                htSRt FLOAT,
                htSCr FLOAT,
                htSUp FLOAT,
                htSDl FLOAT,
                htSNo FLOAT,
                mqRet FLOAT,
                mqCre FLOAT,
                mqUpd FLOAT,
                mqDel FLOAT,
                mqNot FLOAT,
                mqSRt FLOAT,
                mqSCr FLOAT,
                mqSUp FLOAT,
                mqSDl FLOAT,
                mqSNo FLOAT,
                cseSU FLOAT,
                lgErr FLOAT,
                lgWrn FLOAT                
            );
            """
        )
        self.conn.commit()
       
    def get(self,cond=None,doc_id=None,doc_ids=None):
        sql = f"select row_to_json({self.db2name}) from {self.db2name} where "
        if doc_id is not None:
            sql+=f"id = '{doc_id}'"
        elif doc_id is not None:
            for i in doc_ids:
                sql+=f"id = '{doc_id}' or "
            sql = sql[:-3]
            
        elif cond is not None:
            print("Need to Develop")
        else:
            print("error")
            
        try:
            self.cur.execute(sql)
            stats = self.cur.fetchall()
            
            tmps=[]
            tmp={}
            for i in stats:
                for j,k in dict.items(i[0]):
                    tmp[j] = k
                tmps.append(tmp)
            stats = tmps
        except Exception as e:
            stats = None
                    
        return stats 
 
    def rows(self) ->int:
        sql = f"select count(*) from {self.db2name}"
        try:
            self.cur.execute(sql)
            stats = self.cur.fetchall()
            stats = stats[0][0]
        except Exception as e:
            stats = 0
        return stats
    
    def columns(self,)-> list:
        sql = f"SELECT column_name from information_schema.columns\
                where table_name ='{self.db2name}'"
        try:
            self.cur.execute(sql)
            stats = self.cur.fetchall()
            stats = [i[0] for i in stats] # 좀더 잘 보이기 위해서 수정
        except Exception as e:
            stats = []
        return stats
    
    def update(self,stats:JSON,doc_ids:int = None):
        sql = f"UPDATE {self.db2name} SET "
        for i,j in dict.items(stats):
            sql+=f"{i} = {j}, "
        sql = sql[:-2]
        sql +=f" where id='{doc_ids}'"
        print(sql)
        try:
            self.cur.execute(sql)
            self.conn.commit()
            stats = self.search({"id":f"{doc_ids}"})
        except db.DatabaseError as db_err:
            stats = []
            print("error")
            print(db_err)
            
        #doc_id 삭제
        return stats
        
    def insert(self,stats:JSON) -> int:
        tmp = {"id":1}	
        print(tmp)
        tmp.update(stats)
        stats = tmp
        print(tmp)
        
        sql = f"INSERT INTO {self.db2name} ("
        for i,j in dict.items(stats):
            sql+=f"{i}, "
        sql = sql[:-2]
        sql+=") VALUES ("
        
        for i,j in dict.items(stats):
            sql+=f"{j}, "
        sql = sql[:-2]
        sql+=")"
        print(sql)
        try:
            self.cur.execute(sql)
            self.conn.commit()
        except db.DatabaseError as db_err:
            print("error")
            print(db_err)
        print(stats)
        stats = stats['id']
        return stats
    
    def truncate(self)->None:
        """
        Truncate the table by removing all documents.
        """
        # 다 없애는 것이라 하여 다 없애봄
        sql = f'drop table {self.db2name}'
        
        try:
            self.cur.execute(sql)
            self.conn.commit()
        except :
            print("error")
    
    def search(self, keyword:JSON)->list:
        sql = f"SELECT row_to_json({self.db2name}) from {self.db2name} where "
        for i,j in dict.items(keyword):
            sql+= f"{i}='{j}' and "
        sql = sql[:-4]
        print(sql)
        try:
            self.cur.execute(sql)
            stats = self.cur.fetchall()
            
            tmps=[]
            tmp={}
            for i in stats:
                for j,k in dict.items(i[0]):
                    tmp[j] = k
                tmps.append(tmp)
            stats = tmps
            
        except :
            print("error")
        print(stats)
        return
      
    def all(self):
        sql =f"select row_to_json({self.db2name}) from {self.db2name}"
        try:
            self.cur.execute(sql)
            stats = self.cur.fetchall()
        
            tmps=[]
            tmp={}
            for i in stats:
                for j,k in dict.items(i[0]):
                    tmp[j] = k
                tmps.append(tmp)
            stats = tmps
        
        except Exception as e:
            stats = []
        return stats

    def upsert(self,stats:JSON,cond=None)->list:
        doc_ids = stats['id']
        
        try:
            ret = self.update(stats,doc_ids)
        except:
            ret = None
            
        if ret:
            return ret
        
        return self.insert(stats)



class Subscriptions(object):
	def __init__(self,path:str,dbname:str):
		self.conn = path
		self.cur = path.cursor()
		self.db2name = dbname
		self.doc_id=1
		self.cur.execute(
			f"""
			CREATE TABLE IF NOT EXISTS {self.db2name}  (
				ID varchar(100) UNIQUE,
				ri varchar(100),
				pi varchar(100),
				nct INT,
				net INT[],
				atr varchar(100)[],
				chty INT[],
				exc INT,
				ln boolean,
				nus varchar(100)[],
				bn JSON,
				cr varchar(100),
				nec INT,
				org varchar(100),
				ma TIME,
				nse boolean    
			);
			"""
		)
		self.conn.commit()
   
	#cond 추가 작업이 필요함
	def get(self,cond=None,doc_id=None,doc_ids=None):
		print(f"get data {cond}, {doc_id}, {doc_ids}")
		sql = f"select row_to_json({self.db2name}) from {self.db2name} where "
		if doc_id is not None:
			sql+=f"id = '{doc_id}'"
		elif doc_id is not None:
			for i in doc_ids:
				sql+=f"id = '{doc_id}' or "
			sql = sql[:-3]
			
		elif cond is not None:
			print("Need to Develop")
		else:
			print("error")
			
		try:
			self.cur.execute(sql)
			stats = self.cur.fetchall()
			
			tmps=[]
			tmp={}
			for i in stats:
				for j,k in dict.items(i[0]):
					tmp[j] = k
				tmps.append(tmp)
			stats = tmps[0] if len(tmps)==1 else tmps
		except db.DatabaseError as db_err:
			stats = None
			print(db_err)
		except Exception as e:
			print(e)
			stats = None
					
		return stats
			 
	def rows(self) ->int:
		sql = f"select count(*) from {self.db2name}"
		try:
			self.cur.execute(sql)
			stats = self.cur.fetchall()
			stats = stats[0][0]
		except Exception as e:
			stats = 0
		return stats
	
	def columns(self,)-> list:
		sql = f"SELECT column_name from information_schema.columns\
				where table_name ='{self.db2name}'"
		try:
			self.cur.execute(sql)
			stats = self.cur.fetchall()
			stats = [i[0] for i in stats] # 좀더 잘 보이기 위해서 수정
		except Exception as e:
			stats = []
		return stats
	
	def update(self,stats,cond =None, doc_ids:int = None):
		print("update")
  
		# if doc_ids:
		# 	tmp = {"id":doc_ids}
		# else:
		try:
			tmp = {"id":stats['ri']}
		except:
			tmp = {"id":self.doc_id}

		self.doc_id+=1
		tmp.update(stats)
		stats = tmp
  
		sql = f"UPDATE {self.db2name} SET "
		try:
			for i,j in dict.items(stats):
				if j is None:
					continue
				elif isinstance(j,str):
					j = f"'{j}'"
				elif isinstance(j,list): 
					j = f"ARRAY {j}" 
				elif isinstance(j,dict):
					j = json.dumps(j).replace("'",'"')
					print(f"dict: {j}")
					j = f"'{j}'"
				elif isinstance(j,bool):
					j = str(j)
					print(j)
				elif isinstance(j,int):
					print(f"int: {j} ")
					try:
						j = int(j)
					except:
						j = j
					print(f"The value is: {j}")
				else:
					print("type error: {j}")
					j = 1
				sql+=f"{i} = {j}, "
		except Exception as e:
			print(f"error: {e}")
		sql = sql[:-2]		
		
		sql +=f" where id='{doc_ids}'"
		print(sql)
		try:
			self.cur.execute(sql)
			stats = self.search({"id":f"{doc_ids}"}) ##수정
		except Exception as e:
			stats = []
			print(e)
   
		#doc_id 삭제
		return stats
		
	def insert(self,stats:JSON) -> int:
		print(f"bn:{stats['bn']}")
		try:
			tmp = {"id":stats['ri']}
		except:
			tmp = {"id":self.doc_id}
		self.doc_id+=1
		tmp.update(stats)
		stats = tmp

		sql = f"INSERT INTO {self.db2name} ("
		for i,j in dict.items(stats):
			if j is None: continue
			sql+=f"{i}, "
		sql = sql[:-2]
		sql+=") VALUES ("

		for i,j in dict.items(stats):
			if j is None: continue
			elif isinstance(j,str):
				j = f"'{j}'"
			elif isinstance(j,list): 
				j = f"ARRAY {j}" 
			elif isinstance(j,dict):
				j = json.dumps(j).replace("'",'"')
				print(j)
				j = f"'{j}'"
			elif isinstance(j,bool):
				j = str(j)
				print(j)
			elif isinstance(j,int):
				print(j)
				try:
					j = int(j)
				except:
					j = j
		
			else:
				print(f"error->{j}")
				j = 1
			
			sql+=f"{j}, "
		sql = sql[:-2]
		sql+=")"
		print(sql)
		try:
			self.cur.execute(sql)
			self.conn.commit()
		except db.DatabaseError as db_err:
			print("error")
			print(db_err)
		stats = stats['id']
		return stats
	
	def truncate(self)->None:
		print("truncate")
		"""
		Truncate the table by removing all documents.
		"""
		# 다 없애는 것이라 하여 다 없애봄
		sql = f'truncate table {self.db2name}'
		
		try:
			self.cur.execute(sql)
			self.conn.commit()
		except :
			print("error")
	
	def search(self, keyword:JSON)-> List[Document]:
		print("search")
		sql = f"SELECT row_to_json({self.db2name}) from {self.db2name} where "
		for i,j in dict.items(keyword):
			sql+= f"{i}='{j}' and "
		sql = sql[:-4]
		print(sql)
		try:
			self.cur.execute(sql)
			stats = self.cur.fetchall()
			
			tmps=[]
			tmp={}
			for i in stats:
				for j,k in dict.items(i[0]):
					tmp[j] = k
				tmps.append(tmp)
			stats = tmps
			
		except db.DatabaseError as err:
			print("error")
			print(err)
		except Exception as e:
			print("just error")
			print(e)
		print(f"search_result:{stats}")
		return stats
	  
	def all(self):
		sql =f"select row_to_json({self.db2name}) from {self.db2name}"
		try:
			self.cur.execute(sql)
			stats = self.cur.fetchall()
		
			tmps=[]
			tmp={}
			for i in stats:
				for j,k in dict.items(i[0]):
					tmp[j] = k
				tmps.append(tmp)
			stats = tmps
		
		except Exception as e:
			stats = []
		return stats
 
	def upsert(self,stats,cond=None)->list:
		print("data")
		
		print(stats)
		try:
			doc_id = stats['id']
		except:
			doc_id = stats['ri']
   
		try:
			ret = self.update(stats=stats,doc_ids=doc_id)
		except Exception as e:
			ret = None
			print("the result")
			print(e)
			print("update insert is update")
   

		print("result")
		print(ret)	
		if ret:
			return ret
		print("next")
		
		
		return self.insert(stats)

	def remove(self,cond = None,doc_ids:int=None)->list:
		print("[*****]remove")
		if doc_ids is not None:
			removed_ids = list(doc_ids)
			
			sql = f'delete from {self.db2name} where '
			for doc_id in removed_ids:
				sql+= f"id = '{doc_id}' and "
			sql = sql[:-4]

			try:
				self.cur.execute(sql)
				self.conn.commit()
			except Exception as e:
				print(e)
				print("error subscription")
				removed_ids = []

			return removed_ids
		
		if cond is not None:
			removed_ids = []
			return []
			
		raise print("error from subscription error")


#########################################################################
#
#	DB class that implements the TinyDB binding
#
#	This class may be moved later to an own module.


class TinyDBBinding(object):
	"""	This class implements the TinyDB binding to the database. It is used by the Storage class.
	"""

	# __slots__ = (
	# 	'path',
	# 	'cacheSize',
	# 	'writeDelay',
	# 	'maxRequests',
		
	# 	'lockResources',
	# 	'lockIdentifiers',
	# 	'lockChildResources',
	# 	'lockStructuredIDs',
	# 	'lockSubscriptions',
	# 	'lockBatchNotifications',
	# 	'lockStatistics',
	# 	'lockActions',
	# 	'lockRequests',
	# 	'lockSchedules',

	# 	'fileResources',
	# 	'fileIdentifiers',
	# 	'fileSubscriptions',
	# 	'fileBatchNotifications',
	# 	'fileStatistics',
	# 	'fileActions',
	# 	'fileRequests',
	# 	'fileSchedules',
		
	# 	'dbResources',
	# 	'dbIdentifiers', 		
	# 	'dbSubscriptions', 	
	# 	'dbBatchNotifications',
	# 	'dbStatistics',
	# 	'dbActions',	
	# 	'dbRequests',	
	# 	'dbSchedules',	

	# 	'tabResources',
	# 	'tabIdentifiers',
	# 	'tabChildResources',
	# 	'tabStructuredIDs',
	# 	'tabSubscriptions',
	# 	'tabBatchNotifications',
	# 	'tabStatistics',
	# 	'tabActions',
	# 	'tabRequests',
	# 	'tabSchedules',

	# 	'resourceQuery',
	# 	'identifierQuery',
	# 	'subscriptionQuery',
	# 	'batchNotificationQuery',
	# 	'actionsQuery',
	# 	'requestsQuery',
	# 	'schedulesQuery',
<<<<<<< HEAD
=======
  
	# 	'conn',
	# 	'cur',
	# 	'path',
	# 	'db2Statics'
	# 	'db2'
>>>>>>> cf577142
	# )
	""" Define slots for instance variables. """

	def __init__(self, path:str, postfix:str,conn) -> None:
		"""	Initialize the TinyDB binding.
		
			Args:
				path: Path to the database directory.
				postfix: Postfix for the database file names.
		"""
		
		
<<<<<<< HEAD
		""" Path to the database directory. """
		self._assignConfig()

		self.conn = conn
=======
		self._assignConfig()
		self.conn = conn
		self.cur = conn.cursor() ##path를 connection으로 수정
		""" Path to the database directory. """
>>>>>>> cf577142
		""" Assign configuration values. """
		L.isInfo and L.log(f'Cache Size: {self.cacheSize:d}')

		self.path = path
		# create transaction locks
		self.lockResources				= Lock()
		""" Lock for the resources table."""
		self.lockIdentifiers			= Lock()
		""" Lock for the identifiers table."""
		self.lockChildResources			= Lock()
		""" Lock for the childResources table."""
		self.lockStructuredIDs			= Lock()
		""" Lock for the structuredIDs table."""
		self.lockSubscriptions			= Lock()
		""" Lock for the subscriptions table."""
		self.lockBatchNotifications		= Lock()
		""" Lock for the batchNotifications table."""
		self.lockStatistics 			= Lock()
		""" Lock for the statistics table."""
		self.lockActions 				= Lock()
		""" Lock for the actions table."""
		self.lockRequests 				= Lock()
		""" Lock for the requests table."""
		self.lockSchedules 				= Lock()
		""" Lock for the schedules table."""

		# file names
		self.fileResources				= f'{self.path}/{_resources}-{postfix}.json'
		""" Filename for the resources table."""
		self.fileIdentifiers			= f'{self.path}/{_identifiers}-{postfix}.json'
		""" Filename for the identifiers table."""
		self.fileSubscriptions			= f'{self.path}/{_subscriptions}-{postfix}.json'
		""" Filename for the subscriptions table."""
		self.fileBatchNotifications		= f'{self.path}/{_batchNotifications}-{postfix}.json'
		""" Filename for the batchNotifications table."""
		self.fileStatistics				= f'{self.path}/{_statistics}-{postfix}.json'
		""" Filename for the statistics table."""
		self.fileActions				= f'{self.path}/{_actions}-{postfix}.json'
		""" Filename for the actions table."""
		self.fileRequests				= f'{self.path}/{_requests}-{postfix}.json'
		""" Filename for the requests table."""
		self.fileSchedules				= f'{self.path}/{_schedules}-{postfix}.json'
		""" Filename for the schedules table."""

		# All databases/tables will use the smart query cache
		if Configuration.get('database.inMemory'):
			L.isInfo and L.log('DB in memory')
			self.dbResources 			= TinyDB(storage = MemoryStorage)
			""" The TinyDB database for the resources table."""
			self.dbIdentifiers 			= TinyDB(storage = MemoryStorage)
			""" The TinyDB database for the identifiers table."""
			self.db2Subscriptions 		= "subscriptions"
			""" The TinyDB database for the subscriptions table."""
			self.dbBatchNotifications	= TinyDB(storage = MemoryStorage)
			""" The TinyDB database for the batchNotifications table."""
			self.db2Statics = "statistics"           #statistics 테이블 생성
			""" The TinyDB database for the statistics table."""
			self.dbActions				= TinyDB(storage = MemoryStorage)
			""" The TinyDB database for the actions table."""
			self.db2Requests			= "requests"
			# self.dbRequests				= TinyDB(storage = MemoryStorage)
			""" The TinyDB database for the requests table."""
			self.dbSchedules			= TinyDB(storage = MemoryStorage)
			""" The TinyDB database for the schedules table."""
		else:
			L.isInfo and L.log('DB in file system')
			self.dbResources 			= TinyDB(self.fileResources, storage = TinyDBBufferedStorage, write_delay = self.writeDelay)
			""" The TinyDB database for the resources table."""
			self.dbIdentifiers 			= TinyDB(self.fileIdentifiers, storage = TinyDBBufferedStorage, write_delay = self.writeDelay)
			""" The TinyDB database for the identifiers table."""
			self.db2Subscriptions 		= "subscriptions"
			""" The TinyDB database for the subscriptions table."""
			self.dbBatchNotifications 	= TinyDB(self.fileBatchNotifications, storage = TinyDBBufferedStorage, write_delay = self.writeDelay)
			""" The TinyDB database for the batchNotifications table."""
			self.db2Statics = "statistics"           #statistics 테이블 생성
			""" The TinyDB database for the statistics table."""
			self.dbActions	 			= TinyDB(self.fileActions, storage = TinyDBBufferedStorage, write_delay = self.writeDelay)
			""" The TinyDB database for the actions table."""
			self.db2Requests			= "requests"
   			# self.dbRequests	 			= TinyDB(self.fileRequests, storage = TinyDBBufferedStorage, write_delay = self.writeDelay)
			""" The TinyDB database for the requests table."""
			self.dbSchedules	 		= TinyDB(self.fileSchedules, storage = TinyDBBufferedStorage, write_delay = self.writeDelay)
			""" The TinyDB database for the schedules table."""

		
		# Open/Create tables
		self.tabResources = self.dbResources.table(_resources, cache_size = self.cacheSize)
		""" The TinyDB table for the resources table."""
		TinyDBBetterTable.assign(self.tabResources)
		
		self.tabIdentifiers = self.dbIdentifiers.table(_identifiers, cache_size = self.cacheSize)
		""" The TinyDB table for the identifiers table."""
		TinyDBBetterTable.assign(self.tabIdentifiers)

		self.tabChildResources = self.dbIdentifiers.table(_children, cache_size = self.cacheSize)
		""" The TinyDB table for the childResources table."""
		TinyDBBetterTable.assign(self.tabChildResources)

		self.tabStructuredIDs = self.dbIdentifiers.table('srn', cache_size = self.cacheSize)
		""" The TinyDB table for the structuredIDs table."""
		TinyDBBetterTable.assign(self.tabStructuredIDs)
		
		self.tabSubscriptions = Subscriptions(conn,self.db2Subscriptions)
		""" The TinyDB table for the subscriptions table."""
		# TinyDBBetterTable.assign(self.tabSubscriptions)
		
		self.tabBatchNotifications = self.dbBatchNotifications.table(_batchNotifications, cache_size = self.cacheSize)
		""" The TinyDB table for the batchNotifications table."""
		TinyDBBetterTable.assign(self.tabBatchNotifications)
		
		self.tabStatistics = Statistics(conn,self.db2Statics)
		""" The TinyDB table for the statistics table."""
		# TinyDBBetterTable.assign(self.tabStatistics)

		self.tabActions = self.dbActions.table(_actions, cache_size = self.cacheSize)
		""" The TinyDB table for the actions table."""
		TinyDBBetterTable.assign(self.tabActions)

		# self.tabRequests = self.dbRequests.table(_requests, cache_size = self.cacheSize)
		self.tabRequests = Request(conn,self.db2Requests)
		""" The TinyDB table for the requests table."""
		# TinyDBBetterTable.assign(self.tabRequests)

		self.tabSchedules = self.dbSchedules.table(_schedules, cache_size = self.cacheSize)
		""" The TinyDB table for the schedules table."""
		TinyDBBetterTable.assign(self.tabSchedules)



		# Create the Queries
		self.resourceQuery 				= Query()
		""" The TinyDB query object for the resources table."""
		self.identifierQuery 			= Query()
		""" The TinyDB query object for the identifiers table."""
		self.subscriptionQuery			= Query()
		""" The TinyDB query object for the subscriptions table."""
		self.batchNotificationQuery 	= Query()
		""" The TinyDB query object for the batchNotifications table."""
		self.actionsQuery				= Query()
		""" The TinyDB query object for the actions table."""
		# self.requestsQuery				= Query()
		""" The TinyDB query object for the requests table."""
		self.schedulesQuery				= Query()
		""" The TinyDB query object for the schedules table."""
        self.init()
        self.dbSche()
        self.db_close()
        

    @classmethod
    def init(cls):
        global conn, cur
        conn = db.connect(host="localhost", dbname='test_db',
                        user="postgres", password="1234")
        cur = conn.cursor()

    @classmethod
    def db_close(cls):
        cur.close()
        conn.close()

    @classmethod
    def dbSche(cls):
        cur.execute(
            f"""
            CREATE TABLE IF NOT EXISTS Schedules (
                ri VARCHAR(150) NOT NULL UNIQUE,
                pi VARCHAR(150) NOT NULL,
                sce VARCHAR(150)[] NOT NULL,
                nco BOOLEAN
            );
            """
        )
        conn.commit()
        

	def _assignConfig(self) -> None:
		"""	Assign default configurations.
		"""
		self.cacheSize = Configuration.get('database.cacheSize')
		""" Size of the cache for the TinyDB tables. """
		self.writeDelay = Configuration.get('database.writeDelay')
		""" Delay for writing to the database. """
		self.maxRequests = Configuration.get('cse.operation.requests.size')
		""" Maximum number of oneM2M recorded requests to keep in the database. """


	def closeDB(self) -> None:
		"""	Close the database.
		"""
		L.isInfo and L.log('Closing DBs')
		with self.lockResources:
			self.dbResources.close()
		with self.lockIdentifiers:
			self.dbIdentifiers.close()
		with self.lockSubscriptions:
			self.dbSubscriptions.close()
		with self.lockBatchNotifications:
			self.dbBatchNotifications.close()
		with self.lockStatistics:
			self.dbStatistics.close()
		with self.lockActions:
			self.dbActions.close()
		with self.lockRequests:
			self.dbRequests.close()
		with self.lockSchedules:
			self.dbSchedules.close()


	def purgeDB(self) -> None:
		"""	Purge the database.
		"""
		L.isInfo and L.log('Purging DBs')
		self.tabResources.truncate()
		self.tabIdentifiers.truncate()
		self.tabChildResources.truncate()
		self.tabStructuredIDs.truncate()
		self.tabSubscriptions.truncate()
		self.tabBatchNotifications.truncate()
		self.tabStatistics.truncate()
		self.tabActions.truncate()
		self.tabRequests.truncate()
		self.tabSchedules.truncate()
	

	def backupDB(self, dir:str) -> bool:
		"""	Backup the database to a directory.
		
			Args:
				dir: The directory to backup to.

			Return:
				Boolean value to indicate success or failure.
		"""
		for fn in [	self.fileResources,
					self.fileIdentifiers,
					self.fileSubscriptions,
					self.fileBatchNotifications,
					self.fileStatistics,
					self.fileActions,
					self.fileRequests,
					self.fileSchedules
					]:
			if Path(fn).is_file():
				shutil.copy2(fn, dir)
		return True


	#
	#	Resources
	#


	def insertResource(self, resource: Resource, ri:str) -> None:
		"""	Insert a resource into the database.
		
			Args:
				resource: The resource to insert.
				ri: The resource ID of the resource.
		"""
		with self.lockResources:
			self.tabResources.insert(Document(resource.dict, ri))	# type:ignore[arg-type]
	

	def upsertResource(self, resource: Resource, ri:str) -> None:
		"""	Update or insert a resource into the database.
		
			Args:
				resource: The resource to upate or insert.
				ri: The resource ID of the resource.
		"""
		#L.logDebug(resource)
		with self.lockResources:
			# Update existing or insert new when overwriting
			self.tabResources.upsert(Document(resource.dict, doc_id = ri))	# type:ignore[arg-type]
	

	def updateResource(self, resource: Resource, ri:str) -> Resource:
		"""	Update a resource in the database. Only the fields that are not None will be updated.
		
			Args:
				resource: The resource to update.
				ri: The resource ID of the resource.

			Return:
				The updated resource.
		"""
		#L.logDebug(resource)
		with self.lockResources:
			self.tabResources.update(resource.dict, doc_ids = [ri])	# type:ignore[call-arg, list-item]
			# remove nullified fields from db and resource
			for k in list(resource.dict):
				if resource.dict[k] is None:	# only remove the real None attributes, not those with 0
					self.tabResources.update(delete(k), doc_ids = [ri])	# type: ignore[no-untyped-call, call-arg, list-item]
					del resource.dict[k]
			return resource


	def deleteResource(self, resource:Resource) -> None:
		"""	Delete a resource from the database.

			Args:
				resource: The resource to delete.
		"""
		with self.lockResources:
			self.tabResources.remove(doc_ids = [resource.ri])	
	

	def searchResources(self, ri:Optional[str] = None, 
							  csi:Optional[str] = None, 
							  srn:Optional[str] = None, 
							  pi:Optional[str] = None, 
							  ty:Optional[int] = None, 
							  aei:Optional[str] = None) -> list[Document]:
		"""	Search for resources by structured resource name, resource ID, CSE-ID, parent resource ID, resource type,
		 	or application entity ID.
			
			Only one of the parameters may be used at a time. The order of precedence is: structured resource name,
			resource ID, CSE-ID, structured resource name, parent resource ID, resource type, application entity ID.

			Args:
				ri: A resource ID.
				csi: A CSE ID.
				srn: A structured resource name.
				pi: A parent resource ID.
				ty: A resource type.
				aei: An application entity ID.
			
			Return:
				A list of found resources, or an empty list.
		"""
		if not srn:
			with self.lockResources:
				if ri:
					_r = self.tabResources.get(doc_id = ri)	# type:ignore[arg-type]
					return [_r] if _r else [] 	# type:ignore[list-item]
				elif csi:
					return self.tabResources.search(self.resourceQuery.csi == csi)	
				elif pi:
					if ty is not None:	# ty is an int
						return self.tabResources.search((self.resourceQuery.pi == pi) & (self.resourceQuery.ty == ty))
					return self.tabResources.search(self.resourceQuery.pi == pi)
				elif ty is not None:	# ty is an int
					return self.tabResources.search(self.resourceQuery.ty == ty)	
				elif aei:
					return self.tabResources.search(self.resourceQuery.aei == aei)	
		
		else:
			# for SRN find the ri first and then try again recursively (outside the lock!!)
			if len((identifiers := self.searchIdentifiers(srn = srn))) == 1:
				return self.searchResources(ri = identifiers[0]['ri'])

		return []


	def discoverResourcesByFilter(self, func:Callable[[JSON], bool]) -> list[Document]:
		"""	Search for resources by a filter function.

			Args:
				func: The filter function to use.

			Return:
				A list of found resource documents, or an empty list.
		"""
		with self.lockResources:
			return self.tabResources.search(func)	# type: ignore [arg-type]


	def hasResource(self, ri:Optional[str] = None, 
						  csi:Optional[str] = None, 
						  srn:Optional[str] = None,
						  ty:Optional[int] = None) -> bool:
		"""	Check if a resource exists in the database.

			Only one of the parameters may be used at a time. The order of precedence is: structured resource name,
			resource ID, CSE-ID, resource type.
			
			Args:
				ri: A resource ID.
				csi: A CSE ID.
				srn: A structured resource name.
				ty: A resource type.
			
			Return:
				True if the resource exists, False otherwise.
		"""
		if not srn:
			with self.lockResources:
				if ri:
					return self.tabResources.contains(doc_id = ri)	# type:ignore[arg-type]
				elif csi :
					return self.tabResources.contains(self.resourceQuery.csi == csi)
				elif ty is not None:	# ty is an int
					return self.tabResources.contains(self.resourceQuery.ty == ty)
		else:
			# find the ri first and then try again recursively
			if len((identifiers := self.searchIdentifiers(srn = srn))) == 1:
				return self.hasResource(ri = identifiers[0]['ri'])
		return False


	def countResources(self) -> int:
		"""	Return the number of resources in the database.
		
			Return:
				The number of resources in the database.
		"""
		with self.lockResources:
			return len(self.tabResources)


	def searchByFragment(self, dct:dict) -> list[Document]:
		""" Search and return all resources that match the given dictionary/document. 
		
			Args:
				dct: The dictionary/document to search for.
				
			Return:
				A list of found resources, or an empty list.
		"""
		with self.lockResources:
			return self.tabResources.search(self.resourceQuery.fragment(dct))

	#
	#	Identifiers, Structured RI, Child Resources
	#

	def upsertIdentifier(self, resource:Resource, ri:str, srn:str) -> None:
		"""	Insert or update an identifier into the identifiers DB.

			Args:
				resource: The resource to insert.
				ri: The resource ID of the resource.
				srn: The structured resource name of the resource.
		"""
		# L.isDebug and L.logDebug({'ri' : ri, 'rn' : resource.rn, 'srn' : srn, 'ty' : resource.ty})		
		with self.lockIdentifiers:
			self.tabIdentifiers.upsert(Document(
				{	'ri' : ri, 
					'rn' : resource.rn, 
					'srn' : srn,
					'ty' : resource.ty 
				}, ri))	# type:ignore[arg-type]

		with self.lockStructuredIDs:
			self.tabStructuredIDs.upsert(
				Document({'srn': srn,
				  		  'ri' : ri 
						 }, srn))	# type:ignore[arg-type]


	def deleteIdentifier(self, resource:Resource) -> None:
		"""	Delete an identifier from the identifiers DB.

			Args:
				resource: The resource for which to delete the identifier.
		"""
		with self.lockIdentifiers:
			self.tabIdentifiers.remove(doc_ids = [resource.ri])

		with self.lockStructuredIDs:
			self.tabStructuredIDs.remove(doc_ids = [resource.getSrn()])	# type:ignore[arg-type,list-item]


	def searchIdentifiers(self, ri:Optional[str] = None, 
								srn:Optional[str] = None) -> list[Document]:
		"""	Search for an resource ID OR for a structured name in the identifiers DB.

			Either *ri* or *srn* shall be given. If both are given then *srn*
			is taken.
		
			Args:
				ri: Resource ID to search for.
				srn: Structured path to search for.
			Return:
				A list of found identifier documents (see `upsertIdentifier`), or an empty list if not found.
		 """
		_r:Document
		if srn:
			if (_r := self.tabStructuredIDs.get(doc_id = srn)):	# type:ignore[arg-type, assignment]
				ri = _r['ri'] if _r else None 
			else:
				return []

		if ri:
			with self.lockIdentifiers:
				_r = self.tabIdentifiers.get(doc_id = ri)	# type:ignore[arg-type, assignment]
				return [_r] if _r else []
		return []


	def upsertChildResource(self, resource:Resource, ri:str) -> None:
		"""	Add a child resource to the childResources DB.

			Args:
				resource: The resource to add as a child.
				ri: The resource ID of the resource.
		"""
		# L.isDebug and L.logDebug(f'insertChildResource ri:{ri}')		

		pi = resource.pi
		ty = resource.ty
		with self.lockChildResources:

			# First add a new record
			self.tabChildResources.upsert(
				Document({'ri' : ri,
				  		  'ch' : [] 
						 }, ri))	# type:ignore[arg-type]

			# Then add the child ri to the parent's record
			if pi:	# ATN: CSE has no parent
				_r:Document
				_r = self.tabChildResources.get(doc_id = pi) # type:ignore[arg-type, assignment]
				_ch = _r['ch']
				if ri not in _ch:
					_ch.append( [ri, ty] )
					_r['ch'] = _ch
					self.tabChildResources.update(_r, doc_ids = [pi])	# type:ignore[arg-type, list-item]

			
	def removeChildResource(self, resource:Resource) -> None:
		"""	Remove a child resource from the childResources DB.

			Args:
				resource: The resource to remove as a child.
		"""
		ri = resource.ri
		pi = resource.pi

		# L.isDebug and L.logDebug(f'removeChildResource ri:{ri} pi:{pi}')		
		with self.lockChildResources:

			# First remove the record
			self.tabChildResources.remove(doc_ids = [ri])	# type:ignore[arg-type, list-item]

			# Remove (ri, ty) tuple from parent record
			_r:Document = self.tabChildResources.get(doc_id = pi) # type:ignore[arg-type, assignment]
			_t = [ri, resource.ty]
			_ch = _r['ch']
			if _t in _ch:
				_ch.remove(_t)
				_r['ch'] = _ch
				# L.isDebug and L.logDebug(f'removeChildResource _r:{_r}')		
				self.tabChildResources.update(_r, doc_ids = [pi])	# type:ignore[arg-type, list-item]


	def searchChildResourcesByParentRI(self, pi:str, ty:Optional[ResourceTypes|list[ResourceTypes]] = None) -> list[str]:
		"""	Search for child resources by parent resource ID.

			Args:
				pi: The parent resource ID.
				ty: The resource type of the child resources to search for, or a list of resource types.

			Return:
				A list of child resource IDs, or an empty list if not found.
		"""
		# First convert ty to a list if it is just an int
		if isinstance(ty, int):
			ty = [ty]
		_r:Document = self.tabChildResources.get(doc_id = pi) #type:ignore[arg-type, assignment]
		if _r:
			if ty is None:	# optimization: only check ty once for None
				return [ c[0] for c in _r['ch'] ]
			return [ c[0] for c in _r['ch'] if c[1] in ty]	# c is a tuple (ri, ty)
		return []

	#
	#	Subscriptions
	#


	def searchSubscriptions(self, ri:Optional[str] = None, 
								  pi:Optional[str] = None) -> Optional[list[Document]]:
		"""	Search for subscription representations by resource ID or parent resource ID.

			Only one of the parameters may be used at a time. The order of precedence is: resource ID, parent resource ID.

			Args:
				ri: A resource ID.
				pi: A parent resource ID.

			Return:
				A list of found subscription representations, or None.
		"""
		# with self.lockSubscriptions:
		if ri:
			print(f"**get{ri}")
			_r:Document = self.tabSubscriptions.get(doc_id =  ri)	# type:ignore[arg-type, assignment]
			ret = [_r] if _r else []
			print(f"result: {ret}")
			return ret
		if pi:
			# print(self.subscriptionQuery.pi == pi)
			ret = self.tabSubscriptions.search({'pi': pi})
			print("pi--result")
			print(ret)
			return ret
			# return self.tabSubscriptions.search(self.subscriptionQuery.pi == pi)
		return None


	def upsertSubscription(self, subscription:Resource) -> bool:
		"""	Update or insert a subscription representation into the database.

			Args:
				subscription: The `SUB` (subscription) to update or insert.

			Return:
				True if the subscription representation was updated or inserted, False otherwise.
		"""
		# with self.lockSubscriptions:
		print(subscription)
		ri = subscription.ri
		try:
			target = {
				'ri'  	: ri, 
				'pi'  	: subscription.pi,
				'nct' 	: subscription.nct,
				'net' 	: subscription['enc/net'],	# TODO perhaps store enc as a whole?
				'atr' 	: subscription['enc/atr'],
				'chty'	: subscription['enc/chty'],
				'exc' 	: subscription.exc,
				'ln'  	: subscription.ln,
				'nus' 	: subscription.nu,
				'bn'  	: subscription.bn,
				'cr'  	: subscription.cr,
				'nec'  	: subscription.nec,
				'org'		: subscription.getOriginator(),
				'ma' 		: fromDuration(subscription.ma) if subscription.ma else None, # EXPERIMENTAL ma = maxAge
				'nse' 	: subscription.nse
				}
		except Exception as e:
			print("The wrong data"+e)
			target = {'ri': ri}
		return self.tabSubscriptions.upsert(stats=target) is not None
					# self.subscriptionQuery.ri == ri) is not None


	def removeSubscription(self, subscription:Resource) -> bool:
		print("hihihihi remove")
		"""	Remove a subscription representation from the database.

			Args:
				subscription: The `SUB` (subscription) to remove.

			Return:
				True if the subscription representation was removed, False otherwise.
		"""
		# with self.lockSubscriptions:
		return len(self.tabSubscriptions.remove(doc_ids = [subscription.ri])) > 0
		# return len(self.tabSubscriptions.remove(self.subscriptionQuery.ri == _ri)) > 0


	#
	#	BatchNotifications
	#

	def addBatchNotification(self, ri:str, nu:str, notificationRequest:JSON) -> bool:
		"""	Add a batch notification to the database.

			Args:
				ri: The resource ID of the resource.
				nu: The notification URI.
				notificationRequest: The notification request.

			Return:
				True if the batch notification was added, False otherwise.
		"""
		with self.lockBatchNotifications:
			return self.tabBatchNotifications.insert( 
					{	'ri' 		: ri,
						'nu' 		: nu,
						'tstamp'	: utcTime(),
						'request'	: notificationRequest
					}) is not None


	def countBatchNotifications(self, ri:str, nu:str) -> int:
		"""	Return the number of batch notifications for a resource and notification URI.

			Args:
				ri: The resource ID of the resource.
				nu: The notification URI.

			Return:
				The number of batch notifications for the resource and notification URI.
		"""
		with self.lockBatchNotifications:
			return self.tabBatchNotifications.count((self.batchNotificationQuery.ri == ri) & (self.batchNotificationQuery.nu == nu))


	def getBatchNotifications(self, ri:str, nu:str) -> list[Document]:
		"""	Return the batch notifications for a resource and notification URI.

			Args:
				ri: The resource ID of the resource.
				nu: The notification URI.

			Return:
				A list of batch notifications for the resource and notification URI.
		"""
		with self.lockBatchNotifications:
			return self.tabBatchNotifications.search((self.batchNotificationQuery.ri == ri) & (self.batchNotificationQuery.nu == nu))


	def removeBatchNotifications(self, ri:str, nu:str) -> bool:
		"""	Remove the batch notifications for a resource and notification URI.

			Args:
				ri: The resource ID of the resource.
				nu: The notification URI.

			Return:
				True if the batch notifications were removed, False otherwise.
		"""
		with self.lockBatchNotifications:
			return len(self.tabBatchNotifications.remove((self.batchNotificationQuery.ri == ri) & (self.batchNotificationQuery.nu == nu))) > 0


	#
	#	Statistics[FIX]
	#

	def searchStatistics(self) ->JSON: # search 완성
		stats = self.tabStatistics.all()
        
		return stats[0] if stats else None
        
	def upsertStatistics(self, stats:JSON) -> bool:
		if len(self.tabStatistics.all()) > 0:
			doc_id = self.tabStatistics.all()[0]['id']
			#return self.tabStatistics.update(stats, doc_ids = [1]) is not None
			return self.tabStatistics.update(stats,doc_ids = doc_id) is not None
		else:
			return self.tabStatistics.insert(stats) is not None

	def purgeStatistics(self) -> None:
		
		self.tabStatistics.truncate()
  


	#
	#	Actions
	#

	def searchActionReprs(self) -> list[Document]:
		"""	Search for action representations.
		
			Return:
				A list of action representations, or None if not found.
		"""
		with self.lockActions:
			actions = self.tabActions.all()
			return actions if actions else None
	

	def getAction(self, ri:str) -> Optional[Document]:
		"""	Get an action representation by resource ID.
		
			Args:
				ri: The resource ID of the action representation.
			
			Return:
				The action representation, or None if not found.
		"""
		with self.lockActions:
			return self.tabActions.get(doc_id = ri)	# type:ignore[arg-type, return-value]


	def searchActionsDeprsForSubject(self, ri:str) -> Sequence[JSON]:
		"""	Search for action representations by subject.
		
			Args:
				ri: The resource ID of the action representation's subject.
			
			Return:
				A list of action representations, or None if not found.
		"""
		with self.lockActions:
			return self.tabActions.search(self.actionsQuery.subject == ri)
	

	def upsertActionRepr(self, action:ACTR, periodTS:float, count:int) -> bool:
		"""	Update or insert an action representation.
		
			Args:
				action: The action representation to update or insert.
				periodTS: The timestamp for periodic execution.
				count: The number of times the action will be executed.
			
			Return:
				True if the action representation was updated or inserted, False otherwise.
		"""
		with self.lockActions:
			_ri = action.ri
			_sri = action.sri
			return self.tabActions.upsert(Document(
					{	'ri':		_ri,
						'subject':	_sri if _sri else action.pi,
						'dep':		action.dep,
						'apy':		action.apy,
						'evm':		action.evm,
						'evc':		action.evc,	
						'ecp':		action.ecp,
						'periodTS': periodTS,
						'count':	count,
					}, _ri)) is not None


	def updateActionRepr(self, actionRepr:JSON) -> bool:
		"""	Update an action representation.
		
			Args:
				actionRepr: The action representation to update.
			
			Return:
				True if the action representation was updated, False otherwise.
		"""
		with self.lockActions:
			return self.tabActions.update(actionRepr, doc_ids = [actionRepr['ri']]) is not None	# type:ignore[arg-type]


	def removeActionRepr(self, ri:str) -> bool:
		"""	Remove an action representation.

			Args:
				ri: The action's resource ID.
			
			Return:
				True if the action representation was removed, False otherwise.
		"""
		with self.lockActions:
			if self.tabActions.get(doc_id = ri):	# type:ignore[arg-type]
				return len(self.tabActions.remove(doc_ids = [ri])) > 0	# type:ignore[arg-type, list-item]
			return False
			# return len(self.tabActions.remove(self.actionsQuery.ri == ri)) > 0


	#
	#	Requests
	#

	def insertRequest(self, op:Operation, 
							ri:str, 
							srn:str, 
							originator:str, 
							outgoing:bool, 
							ot: str,
							request:JSON, 
							response:JSON) -> bool:
		"""	Add a request to the *requests* database.
		
			Args:
				op: Operation.
				ri: Resource ID of a request's target resource.
				srn: Structured resource ID of a request's target resource.
				originator: Request originator.
				outgoing: If true, then this is a request sent by the CSE.
				ot: Request creation timestamp.
				request: The request to store.
				response: The response to store.
			
			Return:
				Boolean value to indicate success or failure.
			"""
		with self.lockRequests:
			try:
				# First check whether we reached the max number of allowed requests.
				# If yes, then remove the oldest.
				if (_a := self.tabRequests.all()):
					if len(_a) >= self.maxRequests:
						self.tabRequests.remove(doc_ids = [_a[0].doc_id])
				
				# Adding a request
				ts = utcTime()

				#op = request.get('op') if 'op' in request else Operation.NA
				rsc = response['rsc'] if 'rsc' in response else ResponseStatusCode.UNKNOWN
				
				# The following removes all None values from the request and response, and the requests structure
				_doc = {'ri': ri,
						 'srn': srn,
						 'ts': ts,
						 'org': originator,
						 'op': op,
						 'rsc': rsc,
						 'out': outgoing,
						 'ot': ot,
						 'req': { k: v for k, v in request.items() if v is not None }, 
						 'rsp': { k: v for k, v in response.items() if v is not None }
					   }
				self.tabRequests.insert(_doc)	# type:ignore[arg-type]
				# self.tabRequests.insert(
				# 	Document({k: v for k, v in _doc.items() if v is not None}, 
			    # 			 self.tabRequests.document_id_class(ts)))	# type:ignore[arg-type]

			except Exception as e:
				L.logErr(f'Exception inserting request/response for ri: {ri}', exc = e)
				return False
		return True
	

	def getRequests(self, ri:Optional[str] = None) -> list[Document]:
		"""	Get requests for a resource ID, or all requests.
		
			Args:
				ri: The target resource's resource ID. If *None* or empty, then all requests are returned
			
			Return:
				List of *Documents*. May be empty.
		"""
		with self.lockRequests:
			if not ri:
				return self.tabRequests.all()
			return self.tabRequests.search(ri)


	def deleteRequests(self, ri:Optional[str] = None) -> None:
		"""	Remnove all stord requests from the database.

			Args:
				ri: Optional resouce ID. Only requests for this resource ID will be deleted.
		"""
		if ri:
			with self.lockRequests:
				self.tabRequests.remove(ri)
		else:
			with self.lockRequests:
				self.tabRequests.truncate()

	#
    #	Schedules[FIX]
    #

    def getSchedules(self) -> list[dict]:
        self.init()
        with self.lockSchedules:
            cur.execute("SELECT * FROM Schedules;")
            rows = cur.fetchall()
            result = [{"ri": row[0], "pi": row[1], "sce": row[2]} for row in rows]
            self.db_close()
            return result

    def getSchedule(self, ri: str) -> Optional[dict]:
        self.init()
        with self.lockSchedules:
            cur.execute("SELECT * FROM Schedules WHERE ri = %s;", (ri,))
            row = cur.fetchone()
            result = {"ri": row[0], "pi": row[1], "sce": row[2]} if row else None
            self.db_close()
            return result

    def searchSchedules(self, pi: str) -> list[dict]:
        self.init()
        with self.lockSchedules:
            cur.execute("SELECT * FROM Schedules WHERE pi = %s;", (pi,))
            rows = cur.fetchall()
            result = [{"ri": row[0], "pi": row[1], "sce": row[2]} for row in rows]
            self.db_close()
            return result

    def upsertSchedule(self, ri: str, pi: str, sce: list[str]) -> bool:
        self.init()
        with self.lockSchedules:
            try:
                cur.execute("INSERT INTO Schedules (ri, pi, sce) VALUES (%s, %s, %s) ON CONFLICT (ri) DO UPDATE SET pi = EXCLUDED.pi, sce = EXCLUDED.sce;", (ri, pi, sce))
                conn.commit()
                self.db_close()
                return True
            except Exception as e:
                conn.rollback()
                self.db_close()
                return False

    def removeSchedule(self, ri: str) -> bool:
        self.init()
        with self.lockSchedules:
            cur.execute("DELETE FROM Schedules WHERE ri = %s;", (ri,))
            affected_rows = cur.rowcount
            conn.commit()
            self.db_close()
            return affected_rows > 0<|MERGE_RESOLUTION|>--- conflicted
+++ resolved
@@ -45,13 +45,9 @@
 from ..services.Logging import Logging as L
 
 import psycopg2 as db
-<<<<<<< HEAD
-import json
-=======
 from psycopg2 import extras
 import json
 from typing import List, Optional
->>>>>>> cf577142
 
 
 # Constants for database and table names
@@ -84,9 +80,6 @@
 	# 	'dbPath',
 	# 	'dbReset',
 	# 	'db',
-<<<<<<< HEAD
-	# )
-=======
   
 	# 	'conn',
 	# 	'cur',
@@ -94,7 +87,6 @@
 	# 	'db2'
 	# )
  
->>>>>>> cf577142
 	""" Define slots for instance variables. """
 
 	def __init__(self) -> None:
@@ -142,11 +134,7 @@
 		self.db2 = TinyDBBinding(self.dbPath,CSE.cseCsi[1:],self.conn)
   
 		# create DB object and open DB
-<<<<<<< HEAD
-		self.db = TinyDBBinding(self.dbPath, CSE.cseCsi[1:], self.conn) # add CSE CSI as postfix
-=======
 		self.db = TinyDBBinding(self.dbPath, CSE.cseCsi[1:],self.conn) # add CSE CSI as postfix
->>>>>>> cf577142
 		""" The database object. """
 
 		# Reset dbs?
@@ -418,16 +406,10 @@
                                    raw:Optional[bool] = False) -> list[Document]|list[Resource]:
         """	Return a list of direct child resources, or an empty list
 
-<<<<<<< HEAD
-	def removeSubscription(self, subscription:Resource) -> bool:
-		print("****remove")
-		"""	Remove a subscription from the DB.
-=======
             Args:
                 pi: The parent resource's Resource ID.
                 ty: Optional resource type or list of resource types to filter the result.
                 raw: When "True" then return the child resources as resource dictionary instead of resources.
->>>>>>> cf577142
 
             Returns:
                 Return a list of resources, or a list of raw resource dictionaries.
@@ -1578,15 +1560,12 @@
 	# 	'actionsQuery',
 	# 	'requestsQuery',
 	# 	'schedulesQuery',
-<<<<<<< HEAD
-=======
   
 	# 	'conn',
 	# 	'cur',
 	# 	'path',
 	# 	'db2Statics'
 	# 	'db2'
->>>>>>> cf577142
 	# )
 	""" Define slots for instance variables. """
 
@@ -1599,17 +1578,10 @@
 		"""
 		
 		
-<<<<<<< HEAD
-		""" Path to the database directory. """
-		self._assignConfig()
-
-		self.conn = conn
-=======
 		self._assignConfig()
 		self.conn = conn
 		self.cur = conn.cursor() ##path를 connection으로 수정
 		""" Path to the database directory. """
->>>>>>> cf577142
 		""" Assign configuration values. """
 		L.isInfo and L.log(f'Cache Size: {self.cacheSize:d}')
 
