#
#	Storage.py
#
#	(c) 2020 by Andreas Kraft
#	License: BSD 3-Clause License. See the LICENSE file for further details.
#
#	Store, retrieve and manage resources in the database. It currently relies on
#	the document database TinyDB. It is possible to store resources either on disc
#	or just in memory.
#

"""	This module defines storage managers and drivers for database access.

    Storage managers are used to store, retrieve and manage resources and other runtime data in the database.

    Storage drivers are used to access the database. Currently, the only supported database is TinyDB.

    See also:
        - `TinyDBBetterTable`
        - `TinyDBBufferedStorage`
"""

from __future__ import annotations
from typing import Callable, cast, List, Optional, Sequence

import os, shutil
from threading import Lock
from pathlib import Path
from tinydb import TinyDB, Query
from tinydb.storages import MemoryStorage
from tinydb.table import Document
from tinydb.operations import delete 

from ..etc.Types import ResourceTypes, JSON, Operation
from ..etc.ResponseStatusCodes import ResponseStatusCode, NOT_FOUND, INTERNAL_SERVER_ERROR, CONFLICT
from ..helpers.TinyDBBufferedStorage import TinyDBBufferedStorage
from ..helpers.TinyDBBetterTable import TinyDBBetterTable
from ..etc.DateUtils import utcTime, fromDuration
from ..services.Configuration import Configuration
from ..services import CSE
from ..resources.Resource import Resource
from ..resources.ACTR import ACTR
from ..resources.SCH import SCH
from ..resources.Factory import resourceFromDict
from ..services.Logging import Logging as L

import psycopg2 as db
<<<<<<< HEAD

=======
from psycopg2 import extras
import json
from typing import List, Optional
>>>>>>> 4caa3348

# Constants for database and table names
_resources = 'resources'
""" Name of the resources table. """
_identifiers = 'identifiers'
""" Name of the identifiers table. """
_children = 'children'
""" Name of the children table. """
_subscriptions = 'subscriptions'
""" Name of the subscriptions table. """
_batchNotifications = 'batchNotifications'
""" Name of the batchNotifications table. """
_statistics = 'statistics'
""" Name of the statistics table. """
_actions = 'actions'
""" Name of the actions table. """
_requests = 'requests'
""" Name of the requests table. """
_schedules = 'schedules'
""" Name of the schedules table. """


class Storage(object):
	"""	This class implements the entry points to the CSE's underlying database functions.
	"""

	# __slots__ = (
	# 	'inMemory',
	# 	'dbPath',
	# 	'dbReset',
	# 	'db',
  
	# 	'conn',
	# 	'cur',
	# 	'tmp'
	# 	'db2'
	# )
 
	""" Define slots for instance variables. """

	def __init__(self) -> None:
		"""	Initialization of the storage manager.

			Raises:
				RuntimeError: In case of an error during initialization.
		"""
		self._assignConfig()
	
		# create data directory
		
		host = "localhost"
		port = 5432
		database = "test_db"
<<<<<<< HEAD
		user = "postgres"
		password = "root"
=======
		user = "test"
		password = "test"
>>>>>>> 4caa3348

		self.conn = db.connect(
			host=host, port=port, database=database, user=user, password=password
		)

<<<<<<< HEAD
		self.cur = self.conn.cursor()
=======
		self.cur = self.conn.cursor(cursor_factory=extras.DictCursor)
>>>>>>> 4caa3348

		if not self.inMemory:
			if self.dbPath:
				L.isInfo and L.log('Using data directory: ' + self.dbPath)
				os.makedirs(self.dbPath, exist_ok = True)
			else:
				raise RuntimeError(L.logErr('database.path not set'))

		self.db2 = TinyDBBinding(self.dbPath,CSE.cseCsi[1:],self.conn)
  
		# create DB object and open DB
		self.db = TinyDBBinding(self.dbPath, CSE.cseCsi[1:],self.conn) # add CSE CSI as postfix
		""" The database object. """

		# Reset dbs?
		if self.dbReset:
			self._backupDB()	# In this case do a backup *before* startup.
			self.purge()
		
		# Check validity
		if not self.dbReset and not self._validateDB():
			raise RuntimeError('DB error. Please check or remove database files.')
		
		# Make backup *after* validation, only when *not* reset
		if not self.inMemory and not self.dbReset and not self._backupDB():
			raise RuntimeError('DB Error')

		L.isInfo and L.log('Storage initialized')



	def shutdown(self) -> bool:
		"""	Shutdown the storage manager.
		
			Return:
				Always True.
		"""
		self.db.closeDB()
		self.db = None
		L.isInfo and L.log('Storage shut down')
		return True


	def _assignConfig(self) -> None:
		"""	Assign default configurations.
		"""
		self.inMemory 	= Configuration.get('database.inMemory')
		""" Indicator whether the database is located in memory (volatile) or on disk. """
		self.dbPath 	= Configuration.get('database.path')
		""" In case *inMemory* is "False" this attribute contains the path to a directory where the database is stored in disk. """
		self.dbReset 	= Configuration.get('database.resetOnStartup') 
		""" Indicator that the database should be reset or cleared during start-up. """


	def purge(self) -> None:
		"""	Reset and clear the databases.
		"""
		try:
			self.db.purgeDB()
		except Exception as e:
			L.logErr(f'Exception during purge: {e}', exc=e)
			quit()


	def _validateDB(self) -> bool:
		"""	Trying to validate the database files.
		
			This is only a simple test. It performs a couple of read
			operations on the available database files.

			Return:
				Boolean indicating the validity of the databases.

		"""
		L.isDebug and L.logDebug('Validating database files')
		dbFile = ''
		try:
			dbFile = _resources
			self.hasResource('_')
			dbFile = _identifiers
			self.structuredIdentifier('_')
			self.directChildResources('_')
			dbFile = _subscriptions
			self.getSubscription('_')
			dbFile = _batchNotifications
			self.countBatchNotifications('_', '_')
			dbFile = _statistics
			self.getStatistics()
			dbFile = _actions
			self.getActions()
			dbFile = _schedules
			self.getSchedules()

			# TODO requests

		except Exception as e:
			L.logErr(f'Error validating data files. Error in {dbFile} database.', exc = e)
			return False
		return True
	

	def _backupDB(self) -> bool:
		"""	Creating a backup from the DB to a sub directory.

			Return:
				Boolean indicating the success of the backup operation.
		"""
		dir = f'{self.dbPath}/backup'
		L.isDebug and L.logDebug(f'Creating DB backup in directory: {dir}')
		os.makedirs(dir, exist_ok = True)
		return self.db.backupDB(dir)
		

	#########################################################################
	##
	##	Resources
	##


	def createResource(self, resource:Resource, overwrite:Optional[bool] = True) -> None:
		"""	Create a new resource in the database.
		
			Args:
				resource: The resource to store in the database.
				overwrite: Indicator whether an existing resource shall be overwritten.
			
			Raises:
				CONFLICT: In case the resource already exists and *overwrite* is "False".
		"""
		ri  = resource.ri
		srn = resource.getSrn()
		if overwrite:
			L.isDebug and L.logDebug('Resource enforced overwrite')
			self.db.upsertResource(resource, ri)
		else: 
			if not self.hasResource(ri, srn):	# Only when resource with same ri or srn does not exist yet
				self.db.insertResource(resource, ri)
			else:
				raise CONFLICT(L.logWarn(f'Resource already exists (Skipping): {resource} ri: {ri} srn:{srn}'))

		# Add path to identifiers db
		self.db.upsertIdentifier(resource, ri, srn)

		# Add record to childResources db
		self.db.upsertChildResource(resource, ri)


	def hasResource(self, ri:Optional[str] = None, srn:Optional[str] = None) -> bool:
		"""	Check whether a resource with either the ri or the srn already exists.

			Either one of *ri* or *srn* must be provided.

			Args:
				ri: Optional resource ID.
				srn: Optional structured resource name.

			Returns:
				True when a resource with the ID or name exists.
		"""
		return (ri is not None and self.db.hasResource(ri = ri)) or (srn is not None and self.db.hasResource(srn = srn))


	def retrieveResource(self,	ri:Optional[str] = None, 
								csi:Optional[str] = None,
								srn:Optional[str] = None, 
								aei:Optional[str] = None) -> Resource:
		""" Return a resource via different addressing methods. 

			Either one of *ri*, *srn*, *csi*, or *aei* must be provided.

			Args:
				ri:  The resource is retrieved via its rersource ID.
				csi: The resource is retrieved via its CSE-ID.
				srn: The resource is retrieved via its structured resource name.
				aei: The resource is retrieved via its AE-ID.

			Returns:
				The resource.
			
			Raises:
				NOT_FOUND: In case the resource does not exist.
				INTENRAL_SERVER_ERROR: In case of a database inconsistency.
		"""
		resources = []

		if ri:		# get a resource by its ri
			# L.logDebug(f'Retrieving resource ri: {ri}')
			resources = self.db.searchResources(ri = ri)

		elif srn:	# get a resource by its structured rn
			# L.logDebug(f'Retrieving resource srn: {srn}')
			# get the ri via the srn from the identifers table
			resources = self.db.searchResources(srn = srn)

		elif csi:	# get the CSE by its csi
			# L.logDebug(f'Retrieving resource csi: {csi}')
			resources = self.db.searchResources(csi = csi)
		
		elif aei:	# get an AE by its AE-ID
			resources = self.db.searchResources(aei = aei)

		match len(resources):
			case 1:
				return resourceFromDict(resources[0])
			case 0:
				raise NOT_FOUND('resource not found')

		raise INTERNAL_SERVER_ERROR('database inconsistency')


	def retrieveResourceRaw(self, ri:str) -> JSON:
		"""	Retrieve a resource as a raw dictionary.

			Args:
				ri:  The resource is retrieved via its rersource ID.

			Returns:
				The resource dictionary.

			Raises:
				NOT_FOUND: In case the resource does not exist.
				INTENRAL_SERVER_ERROR: In case of a database inconsistency.
		"""
		resources = self.db.searchResources(ri = ri)
		match len(resources):
			case 1:
				return resources[0]
			case 0: 
				raise NOT_FOUND('resource not found')

		raise INTERNAL_SERVER_ERROR('database inconsistency')


    def retrieveResourcesByType(self, ty:ResourceTypes) -> list[Document]:
        """ Return all resources of a certain type. 

            Args:
                ty: resource type to retrieve.

            Returns:
                List of resource *Document* objects	. 
        """
        # L.logDebug(f'Retrieving all resources ty: {ty}')
        return self.db.searchResources(ty = int(ty))


    def updateResource(self, resource:Resource) -> Resource:
        """	Update a resource in the database.

            Args:
                resource: Resource to update.

            Return:
                Updated Resource object.
        """
        ri = resource.ri
        # L.logDebug(f'Updating resource (ty: {resource.ty}, ri: {ri}, rn: {resource.rn})')
        return self.db.updateResource(resource, ri)


    def deleteResource(self, resource:Resource) -> None:
        """	Delete a resource from the database.

            Args:
                resource: Resource to delete.
            
            Raises:
                NOT_FOUND: In case the resource does not exist.
        """
        # L.logDebug(f'Removing resource (ty: {resource.ty}, ri: {resource.ri}, rn: {resource.rn})')
        try:
            self.db.deleteResource(resource)
            self.db.deleteIdentifier(resource)
            self.db.removeChildResource(resource)
        except KeyError:
            raise NOT_FOUND(L.logDebug(f'Cannot remove: {resource.ri} (NOT_FOUND). Could be an expected error.'))


    def directChildResources(self, pi:str, 
                                   ty:Optional[ResourceTypes|list[ResourceTypes]] = None, 
                                   raw:Optional[bool] = False) -> list[Document]|list[Resource]:
        """	Return a list of direct child resources, or an empty list

            Args:
                pi: The parent resource's Resource ID.
                ty: Optional resource type or list of resource types to filter the result.
                raw: When "True" then return the child resources as resource dictionary instead of resources.

            Returns:
                Return a list of resources, or a list of raw resource dictionaries.
        """
        if (_ris := self.db.searchChildResourcesByParentRI(pi, ty)):
            docs = [self.db.searchResources(ri = _ri)[0] for _ri in _ris]
            return docs if raw else cast(List[Resource], list(map(lambda x: resourceFromDict(x), docs)))
        return []	# type:ignore[return-value]
    

    def directChildResourcesRI(self, pi:str, 
                                     ty:Optional[ResourceTypes|list[ResourceTypes]] = None) -> list[str]:
        """	Return a list of direct child resource IDs, or an empty list

            Args:
                pi: The parent resource's Resource ID.
                ty: Optional resource type or list of resource types to filter the result.

            Returns:
                Return a list of resource IDs.
        """
        return self.db.searchChildResourcesByParentRI(pi, ty)


    def countDirectChildResources(self, pi:str, ty:Optional[ResourceTypes] = None) -> int:
        """	Count the number of direct child resources.

            Args:
                pi: The parent resource's Resource ID.
                ty: Optional resource type to filter the result.

            Returns:
                The number of child resources.
        """
        return len(self.db.searchResources(pi = pi, ty = int(ty) if ty is not None else None))


    def countResources(self) -> int:
        """	Count the overall number of CSE resources.

            Returns:
                The number of CSE resources.
        """
        return self.db.countResources()


    def identifier(self, ri:str) -> list[Document]:
        """	Search for the resource identifer mapping with the given unstructured resource ID.

            Args:
                ri: Unstructured resource ID for the mapping to look for.

            Return:
                List of found resources identifier mappings, or an empty list.
        """
        return self.db.searchIdentifiers(ri = ri)


    def structuredIdentifier(self, srn:str) -> list[Document]:
        """	Search for the resource identifer mapping with the given structured resource ID.

            Args:
                srn: Structured resource ID for the mapping to look for.

            Return:
                List of found resources identifier mappings, or an empty list.
        """
        return self.db.searchIdentifiers(srn = srn)


    def searchByFragment(self, dct:dict, filter:Optional[Callable[[JSON], bool]] = None) -> list[Resource]:
        """ Search and return all resources that match the given fragment dictionary/document.

            Args:
                dct: A fragment dictionary to use as a filter for the search.
                filter: An optional callback to provide additional filter functionality.

            Return:
                List of `Resource` objects.
        """
        return	[ res	for each in self.db.searchByFragment(dct) 
                        if (not filter or filter(each)) and (res := resourceFromDict(each)) # either there is no filter or the filter is called to test the resource
                ] 


    def searchByFilter(self, filter:Callable[[JSON], bool]) -> list[Resource]:
        """	Return a list of resources that match the given filter, or an empty list.

            Args:
                filter: A callback to provide filter functionality.

            Return:
                List of `Resource` objects.
        """
        return	[ res	for each in self.db.discoverResourcesByFilter(filter)
                        if (res := resourceFromDict(each))
                ]


    #########################################################################
    ##
    ##	Subscriptions
    ##

    def getSubscription(self, ri:str) -> Optional[Document]:
        """	Retrieve a subscription representation (not a oneM2M `Resource` object) from the DB.

            Args:
                ri: The subscription's resource ID.

            Return:
                The subscription as a dictionary, or None.
        """
        # L.logDebug(f'Retrieving subscription: {ri}')
        subs = self.db.searchSubscriptions(ri = ri)
        if not subs or len(subs) != 1:
            return None
        return subs[0]


    def getSubscriptionsForParent(self, pi:str) -> list[Document]:
        """	Retrieve all subscriptions representations (not oneM2M `Resource` objects) for a parent resource.

            Args:
                pi: The parent resource's resource ID.

            Return:
                List of subscriptions.
        """
        # L.logDebug(f'Retrieving subscriptions for parent: {pi}')
        return self.db.searchSubscriptions(pi = pi)


    def addSubscription(self, subscription:Resource) -> bool:
        """	Add a subscription to the DB.
        
            Args:
                subscription: The subscription `Resource` to add.
                
            Return:	
                Boolean value to indicate success or failure.
        """
        # L.logDebug(f'Adding subscription: {ri}')
        return self.db.upsertSubscription(subscription)


    def removeSubscription(self, subscription:Resource) -> bool:
        """	Remove a subscription from the DB.

            Args:
                subscription: The subscription `Resource` to remove.

            Return:
                Boolean value to indicate success or failure.
            
            Raises:
                NOT_FOUND: In case the subscription does not exist.
        """
        # L.logDebug(f'Removing subscription: {subscription.ri}')
        try:
            return self.db.removeSubscription(subscription)
        except KeyError as e:
            raise NOT_FOUND(L.logDebug(f'Cannot subscription data for: {subscription.ri} (NOT_FOUND). Could be an expected error.'))


    def updateSubscription(self, subscription:Resource) -> bool:
        """	Update a subscription representation in the DB.

            Args:
                subscription: The subscription `Resource` to update.

            Return:
                Boolean value to indicate success or failure.
        """
        # L.logDebug(f'Updating subscription: {ri}')
        return self.db.upsertSubscription(subscription)


    #########################################################################
    ##
    ##	BatchNotifications
    ##

    def addBatchNotification(self, ri:str, nu:str, request:JSON) -> bool:
        """	Add a batch notification to the DB.
        
            Args:
                ri: The resource ID of the target resource.
                nu: The notification URI.
                request: The request to store.
                
            Return:
                Boolean value to indicate success or failure.
        """
        return self.db.addBatchNotification(ri, nu, request)


    def countBatchNotifications(self, ri:str, nu:str) -> int:
        """	Count the number of batch notifications for a target resource and a notification URI.
        
            Args:
                ri: The resource ID of the target resource.
                nu: The notification URI.
                
            Return:
                The number of matching batch notifications.
        """
        return self.db.countBatchNotifications(ri, nu)


    def getBatchNotifications(self, ri:str, nu:str) -> list[Document]:
        """	Retrieve the batch notifications for a target resource and a notification URI.
        
            Args:
                ri: The resource ID of the target resource.
                nu: The notification URI.
                
            Return:
                List of batch notifications.
        """
        return self.db.getBatchNotifications(ri, nu)


    def removeBatchNotifications(self, ri:str, nu:str) -> bool:
        """	Remove the batch notifications for a target resource and a notification URI.

            Args:
                ri: The resource ID of the target resource.
                nu: The notification URI.
            
            Return:
                Boolean value to indicate success or failure.
        """
        return self.db.removeBatchNotifications(ri, nu)


    #########################################################################
    ##
    ##	Statistics
    ##

    def getStatistics(self) -> JSON:
        """	Retrieve the statistics data from the DB.

            Return:
                The statistics data as a JSON dictionary.
        """
        return self.db.searchStatistics()


    def updateStatistics(self, stats:JSON) -> bool:
        """	Update the statistics DB with new data.

            Args:
                stats: The statistics data to store.

            Return:
                Boolean value to indicate success or failure.
        """
        return self.db.upsertStatistics(stats)


    def purgeStatistics(self) -> None:
        """	Purge the statistics DB.

            Return:
                Boolean value to indicate success or failure.
        """
        self.db.purgeStatistics()


    #########################################################################
    ##
    ##	Actions
    ##

    def getActions(self) -> list[Document]:
        """	Retrieve all action representations from the DB.

            Return:
                List of *Documents*. May be empty.
        """
        return self.db.searchActionReprs()
    

    def getAction(self, ri:str) -> Optional[Document]:
        """	Retrieve the actions representation from the DB.

            Args:
                ri: The action's resource ID.

            Return:
                The action's data as a *Document*, or None.
        """
        return self.db.getAction(ri)

    
    def searchActionsForSubject(self, ri:str) -> Sequence[JSON]:
        """	Search for actions for a subject resource.
        
            Args:
                ri: The subject resource's resource ID.
            
            Return:
                List of matching action representations.
        """
        return self.db.searchActionsDeprsForSubject(ri)


    def updateAction(self, action:ACTR, period:float, count:int) -> bool:
        """	Update or add an action representation in the DB.
        
            Args:
                action: The action to update or insert.
                period: The period for the action.
                count: The run count for the action.

            Return:
                Boolean value to indicate success or failure.
        """
        return self.db.upsertActionRepr(action, period, count)


    def updateActionRepr(self, actionRepr:JSON) -> bool:
        """	Update an action representation in the DB.
        
            Args:
                actionRepr: The action representation to update.

            Return:
                Boolean value to indicate success or failure.
        """
        return self.db.updateActionRepr(actionRepr)


    def removeAction(self, ri:str) -> bool:
        """	Remove an action representation from the DB.
        
            Args:
                ri: The action's resource ID.

            Return:
                Boolean value to indicate success or failure.
        """
        return self.db.removeActionRepr(ri)


    #########################################################################
    ##
    ##	Requests
    ##

    def addRequest(self, op:Operation, 
                         ri:str, 
                         srn:str, 
                         originator:str, 
                         outgoing:bool, 
                         ot:str,
                         request:JSON, 
                         response:JSON) -> bool:
        """	Add a request to the *requests* database.
        
            Args:
                op: Operation.
                ri: Resource ID of a request's target resource.
                srn: Structured resource ID of a request's target resource.
                originator: Request originator.
                outgoing: If true, then this is a request sent by the CSE.
                ot: Request creation time.
                request: The request to store.
                response: The response to store.
            
            Return:
                Boolean value to indicate success or failure.
            """
        return self.db.insertRequest(op, ri, srn, originator, outgoing, ot, request, response)


    def getRequests(self, ri:Optional[str] = None, sortedByOt:bool = False) -> list[Document]:
        """	Get requests for a resource ID, or all requests.
        
            Args:
                ri: The target resource's resource ID. If *None* or empty, then all requests are returned
                sortedByOt: If true, then the requests are sorted by their creation time.
            
            Return:
                List of *Documents*. May be empty.
        """

        if sortedByOt:
            return sorted(self.db.getRequests(ri), key = lambda x: x['ot'])
        return self.db.getRequests(ri)
    

    def deleteRequests(self, ri:Optional[str] = None) -> None:
        """	Delete all requests from the database.

            Args:
                ri: Optional resouce ID. Only requests for this resource ID will be deleted.
        """
        return self.db.deleteRequests(ri)


    #########################################################################
    ##
    ##	Schedules
    ##

    def getSchedules(self) -> list[Document]:
        """	Retrieve the schedules data from the DB.

            Return:
                List of *Documents*. May be empty.
        """
        return self.db.getSchedules()


    def searchScheduleForTarget(self, pi:str) -> list[str]:
        """	Search for schedules for a target resource.

            Args:
                pi: The target resource's resource ID.
            
            Return:
                List of schedule resource IDs.
        """
        result = []
        for s in self.db.searchSchedules(pi):
            result.extend(s['sce'])
        return result


    def upsertSchedule(self, schedule:SCH) -> bool:
        """	Add or update a schedule in the DB.

            Args:
                schedule: The schedule to add or update.

            Return:
                Boolean value to indicate success or failure.
        """
        return self.db.upsertSchedule(schedule.ri, schedule.pi, schedule.attribute('se/sce'))


    def removeSchedule(self, schedule:SCH) -> bool:
        """	Remove a schedule from the DB.

            Args:
                schedule: The schedule to remove.
            
            Return:
                Boolean value to indicate success or failure.
        """
        return self.db.removeSchedule(schedule.ri)

#########################################################################
#
#	nertynerty CLASS
#
#	This class may be moved later to an own module.

class Request(object):
    def __init__(self,path:str,dbname:str):
        self.conn = path
        self.cur = path.cursor()
        self.db2name = dbname
        self.cur.execute(
            f"""
            CREATE TABLE IF NOT EXISTS {self.db2name}  (
                ri VARCHAR(255),
                srn VARCHAR(255),
                ts FLOAT,
                org VARCHAR(255),
                op INTEGER,
                rsc INTEGER,
                out BOOLEAN,
                ot VARCHAR(255),
                req JSON,
                rsp JSON,
                PRIMARY KEY(ts)
            );
            """
        )
        self.conn.commit()
        
    def insert(self,stats:JSON) -> int:
        query = """
                INSERT INTO requests (ri, srn, ts, org, op, rsc, out, ot, req, rsp)
                VALUES (%s, %s, %s, %s, %s, %s, %s, %s, %s, %s);
            """
        data = (stats['ri'], stats['srn'], stats['ts'], stats['org'], stats['op'], stats['rsc'], stats['out'], stats['ot'], json.dumps(stats['req']), json.dumps(stats['rsp']))
        try:
            self.cur.mogrify(query, data)
            self.cur.execute(query, data)
            self.conn.commit()
        except db.DatabaseError as db_err:
            print("error")
            print(db_err)
        print(stats)
        stats = stats['ts']
        return stats
    
    def remove(self, ri:str)->None:
        """
        Remnove all stord requests from the database.
        """
        sql = f'DELETE FROM {self.db2name} WHERE ri={ri}'
        
        try:
            self.cur.execute(sql)
            self.conn.commit()
        except :
            print("error")
            
    def truncate(self)->None:
        """
        Truncate the table by removing all documents.
        """
        # 다 없애는 것이라 하여 다 없애봄
        sql = f'DELETE FROM {self.db2name}'
        
        try:
            self.cur.execute(sql)
            self.conn.commit()
        except :
            print("error")
    
    def search(self, ri:str)->list:
        sql = f"SELECT row_to_json({self.db2name}) FROM {self.db2name} WHERE ri={ri}"
        try:
            self.cur.execute(sql)
            stats = self.cur.fetchall()
            
            return [stats]
            
        except :
            print("error")
        print(stats)
        return []
    
    def all(self):
        sql =f"SELECT row_to_json({self.db2name}) from {self.db2name}"
        try:
            self.cur.execute(sql)
            stats = self.cur.fetchall()
        
            # tmps=[]
            # tmp={}
            # for i in stats:
            #     for j,k in dict.items(i[0]):
            #         tmp[j] = k
            #     tmps.append(tmp)
            stats = [stats]
        
        except Exception as e:
            stats = []
        return stats

#########################################################################
#
#	kisang CLASS
#
#	This class may be moved later to an own module.

class Statistics(object):
    def __init__(self,path:str,dbname:str):
        self.conn = path
        self.cur = path.cursor()
        self.db2name = dbname
        self.cur.execute(
            f"""
            CREATE TABLE IF NOT EXISTS {self.db2name}  (
                ID varchar(100) UNIQUE,
                rmRes FLOAT,
                crRes FLOAT,
                upRes FLOAT,
                exRes FLOAT,
                notif FLOAT,
                htRet FLOAT,
                htCre FLOAT,
                htUpd FLOAT,
                htDel FLOAT,
                htNot FLOAT,
                htSRt FLOAT,
                htSCr FLOAT,
                htSUp FLOAT,
                htSDl FLOAT,
                htSNo FLOAT,
                mqRet FLOAT,
                mqCre FLOAT,
                mqUpd FLOAT,
                mqDel FLOAT,
                mqNot FLOAT,
                mqSRt FLOAT,
                mqSCr FLOAT,
                mqSUp FLOAT,
                mqSDl FLOAT,
                mqSNo FLOAT,
                cseSU FLOAT,
                lgErr FLOAT,
                lgWrn FLOAT                
            );
            """
        )
        self.conn.commit()
       
    def get(self,cond=None,doc_id=None,doc_ids=None):
        sql = f"select row_to_json({self.db2name}) from {self.db2name} where "
        if doc_id is not None:
            sql+=f"id = '{doc_id}'"
        elif doc_id is not None:
            for i in doc_ids:
                sql+=f"id = '{doc_id}' or "
            sql = sql[:-3]
            
        elif cond is not None:
            print("Need to Develop")
        else:
            print("error")
            
        try:
            self.cur.execute(sql)
            stats = self.cur.fetchall()
            
            tmps=[]
            tmp={}
            for i in stats:
                for j,k in dict.items(i[0]):
                    tmp[j] = k
                tmps.append(tmp)
            stats = tmps
        except Exception as e:
            stats = None
                    
        return stats 
 
    def rows(self) ->int:
        sql = f"select count(*) from {self.db2name}"
        try:
            self.cur.execute(sql)
            stats = self.cur.fetchall()
            stats = stats[0][0]
        except Exception as e:
            stats = 0
        return stats
    
    def columns(self,)-> list:
        sql = f"SELECT column_name from information_schema.columns\
                where table_name ='{self.db2name}'"
        try:
            self.cur.execute(sql)
            stats = self.cur.fetchall()
            stats = [i[0] for i in stats] # 좀더 잘 보이기 위해서 수정
        except Exception as e:
            stats = []
        return stats
    
    def update(self,stats:JSON,doc_ids:int = None):
        sql = f"UPDATE {self.db2name} SET "
        for i,j in dict.items(stats):
            sql+=f"{i} = {j}, "
        sql = sql[:-2]
        sql +=f" where id='{doc_ids}'"
        print(sql)
        try:
            self.cur.execute(sql)
            self.conn.commit()
            stats = self.search({"id":f"{doc_ids}"})
        except db.DatabaseError as db_err:
            stats = []
            print("error")
            print(db_err)
            
        #doc_id 삭제
        return stats
        
    def insert(self,stats:JSON) -> int:
        tmp = {"id":1}	
        print(tmp)
        tmp.update(stats)
        stats = tmp
        print(tmp)
        
        sql = f"INSERT INTO {self.db2name} ("
        for i,j in dict.items(stats):
            sql+=f"{i}, "
        sql = sql[:-2]
        sql+=") VALUES ("
        
        for i,j in dict.items(stats):
            sql+=f"{j}, "
        sql = sql[:-2]
        sql+=")"
        print(sql)
        try:
            self.cur.execute(sql)
            self.conn.commit()
        except db.DatabaseError as db_err:
            print("error")
            print(db_err)
        print(stats)
        stats = stats['id']
        return stats
    
    def truncate(self)->None:
        """
        Truncate the table by removing all documents.
        """
        # 다 없애는 것이라 하여 다 없애봄
        sql = f'drop table {self.db2name}'
        
        try:
            self.cur.execute(sql)
            self.conn.commit()
        except :
            print("error")
    
    def search(self, keyword:JSON)->list:
        sql = f"SELECT row_to_json({self.db2name}) from {self.db2name} where "
        for i,j in dict.items(keyword):
            sql+= f"{i}='{j}' and "
        sql = sql[:-4]
        print(sql)
        try:
            self.cur.execute(sql)
            stats = self.cur.fetchall()
            
            tmps=[]
            tmp={}
            for i in stats:
                for j,k in dict.items(i[0]):
                    tmp[j] = k
                tmps.append(tmp)
            stats = tmps
            
        except :
            print("error")
        print(stats)
        return
      
    def all(self):
        sql =f"select row_to_json({self.db2name}) from {self.db2name}"
        try:
            self.cur.execute(sql)
            stats = self.cur.fetchall()
        
            tmps=[]
            tmp={}
            for i in stats:
                for j,k in dict.items(i[0]):
                    tmp[j] = k
                tmps.append(tmp)
            stats = tmps
        
        except Exception as e:
            stats = []
        return stats

    def upsert(self,stats:JSON,cond=None)->list:
        doc_ids = stats['id']
        
        try:
            ret = self.update(stats,doc_ids)
        except:
            ret = None
            
        if ret:
            return ret
        
        return self.insert(stats)



#########################################################################
#
#	DB class that implements the TinyDB binding
#
#	This class may be moved later to an own module.


class TinyDBBinding(object):
	"""	This class implements the TinyDB binding to the database. It is used by the Storage class.
	"""

	# __slots__ = (
	# 	'path',
	# 	'cacheSize',
	# 	'writeDelay',
	# 	'maxRequests',
		
	# 	'lockResources',
	# 	'lockIdentifiers',
	# 	'lockChildResources',
	# 	'lockStructuredIDs',
	# 	'lockSubscriptions',
	# 	'lockBatchNotifications',
	# 	'lockStatistics',
	# 	'lockActions',
	# 	'lockRequests',
	# 	'lockSchedules',

	# 	'fileResources',
	# 	'fileIdentifiers',
	# 	'fileSubscriptions',
	# 	'fileBatchNotifications',
	# 	'fileStatistics',
	# 	'fileActions',
	# 	'fileRequests',
	# 	'fileSchedules',
		
	# 	'dbResources',
	# 	'dbIdentifiers', 		
	# 	'dbSubscriptions', 	
	# 	'dbBatchNotifications',
	# 	'dbStatistics',
	# 	'dbActions',	
	# 	'dbRequests',	
	# 	'dbSchedules',	

	# 	'tabResources',
	# 	'tabIdentifiers',
	# 	'tabChildResources',
	# 	'tabStructuredIDs',
	# 	'tabSubscriptions',
	# 	'tabBatchNotifications',
	# 	'tabStatistics',
	# 	'tabActions',
	# 	'tabRequests',
	# 	'tabSchedules',

	# 	'resourceQuery',
	# 	'identifierQuery',
	# 	'subscriptionQuery',
	# 	'batchNotificationQuery',
	# 	'actionsQuery',
	# 	'requestsQuery',
	# 	'schedulesQuery',
  
	# 	'conn',
	# 	'cur',
	# 	'path',
	# 	'db2Statics'
	# 	'db2'
	# )
	""" Define slots for instance variables. """

	def __init__(self, path:str, postfix:str,conn) -> None:
		"""	Initialize the TinyDB binding.
		
			Args:
				path: Path to the database directory.
				postfix: Postfix for the database file names.
		"""
		
		
		self._assignConfig()
		self.conn = conn
		self.cur = conn.cursor() ##path를 connection으로 수정
		""" Path to the database directory. """
		""" Assign configuration values. """
		L.isInfo and L.log(f'Cache Size: {self.cacheSize:d}')

		self.path = path
		# create transaction locks
		self.lockResources				= Lock()
		""" Lock for the resources table."""
		self.lockIdentifiers			= Lock()
		""" Lock for the identifiers table."""
		self.lockChildResources			= Lock()
		""" Lock for the childResources table."""
		self.lockStructuredIDs			= Lock()
		""" Lock for the structuredIDs table."""
		self.lockSubscriptions			= Lock()
		""" Lock for the subscriptions table."""
		self.lockBatchNotifications		= Lock()
		""" Lock for the batchNotifications table."""
		self.lockStatistics 			= Lock()
		""" Lock for the statistics table."""
		self.lockActions 				= Lock()
		""" Lock for the actions table."""
		self.lockRequests 				= Lock()
		""" Lock for the requests table."""
		self.lockSchedules 				= Lock()
		""" Lock for the schedules table."""

		# file names
		self.fileResources				= f'{self.path}/{_resources}-{postfix}.json'
		""" Filename for the resources table."""
		self.fileIdentifiers			= f'{self.path}/{_identifiers}-{postfix}.json'
		""" Filename for the identifiers table."""
		self.fileSubscriptions			= f'{self.path}/{_subscriptions}-{postfix}.json'
		""" Filename for the subscriptions table."""
		self.fileBatchNotifications		= f'{self.path}/{_batchNotifications}-{postfix}.json'
		""" Filename for the batchNotifications table."""
		self.fileStatistics				= f'{self.path}/{_statistics}-{postfix}.json'
		""" Filename for the statistics table."""
		self.fileActions				= f'{self.path}/{_actions}-{postfix}.json'
		""" Filename for the actions table."""
		self.fileRequests				= f'{self.path}/{_requests}-{postfix}.json'
		""" Filename for the requests table."""
		self.fileSchedules				= f'{self.path}/{_schedules}-{postfix}.json'
		""" Filename for the schedules table."""

		# All databases/tables will use the smart query cache
		if Configuration.get('database.inMemory'):
			L.isInfo and L.log('DB in memory')
			self.dbResources 			= TinyDB(storage = MemoryStorage)
			""" The TinyDB database for the resources table."""
			self.dbIdentifiers 			= TinyDB(storage = MemoryStorage)
			""" The TinyDB database for the identifiers table."""
			self.dbSubscriptions 		= TinyDB(storage = MemoryStorage)
			""" The TinyDB database for the subscriptions table."""
			self.dbBatchNotifications	= TinyDB(storage = MemoryStorage)
			""" The TinyDB database for the batchNotifications table."""
			self.db2Statics = "statistics"           #statistics 테이블 생성
			""" The TinyDB database for the statistics table."""
			self.dbActions				= TinyDB(storage = MemoryStorage)
			""" The TinyDB database for the actions table."""
			self.db2Requests			= "requests"
			# self.dbRequests				= TinyDB(storage = MemoryStorage)
			""" The TinyDB database for the requests table."""
			self.dbSchedules			= TinyDB(storage = MemoryStorage)
			""" The TinyDB database for the schedules table."""
		else:
			L.isInfo and L.log('DB in file system')
			self.dbResources 			= TinyDB(self.fileResources, storage = TinyDBBufferedStorage, write_delay = self.writeDelay)
			""" The TinyDB database for the resources table."""
			self.dbIdentifiers 			= TinyDB(self.fileIdentifiers, storage = TinyDBBufferedStorage, write_delay = self.writeDelay)
			""" The TinyDB database for the identifiers table."""
			self.dbSubscriptions 		= TinyDB(self.fileSubscriptions, storage = TinyDBBufferedStorage, write_delay = self.writeDelay)
			""" The TinyDB database for the subscriptions table."""
			self.dbBatchNotifications 	= TinyDB(self.fileBatchNotifications, storage = TinyDBBufferedStorage, write_delay = self.writeDelay)
			""" The TinyDB database for the batchNotifications table."""
<<<<<<< HEAD
			self.db2Statics = "statistics"           #statistics 테이블 생성
=======
            self.dbStatistics 			= TinyDB(self.fileStatistics, storage = TinyDBBufferedStorage, write_delay = self.writeDelay)
>>>>>>> 4caa3348
			""" The TinyDB database for the statistics table."""
			self.dbActions	 			= TinyDB(self.fileActions, storage = TinyDBBufferedStorage, write_delay = self.writeDelay)
			""" The TinyDB database for the actions table."""
			self.db2Requests			= "requests"
   			# self.dbRequests	 			= TinyDB(self.fileRequests, storage = TinyDBBufferedStorage, write_delay = self.writeDelay)
			""" The TinyDB database for the requests table."""
			self.dbSchedules	 		= TinyDB(self.fileSchedules, storage = TinyDBBufferedStorage, write_delay = self.writeDelay)
			""" The TinyDB database for the schedules table."""

		
		# Open/Create tables
		self.tabResources = self.dbResources.table(_resources, cache_size = self.cacheSize)
		""" The TinyDB table for the resources table."""
		TinyDBBetterTable.assign(self.tabResources)
		
		self.tabIdentifiers = self.dbIdentifiers.table(_identifiers, cache_size = self.cacheSize)
		""" The TinyDB table for the identifiers table."""
		TinyDBBetterTable.assign(self.tabIdentifiers)

		self.tabChildResources = self.dbIdentifiers.table(_children, cache_size = self.cacheSize)
		""" The TinyDB table for the childResources table."""
		TinyDBBetterTable.assign(self.tabChildResources)

		self.tabStructuredIDs = self.dbIdentifiers.table('srn', cache_size = self.cacheSize)
		""" The TinyDB table for the structuredIDs table."""
		TinyDBBetterTable.assign(self.tabStructuredIDs)
		
		self.tabSubscriptions = self.dbSubscriptions.table(_subscriptions, cache_size = self.cacheSize)
		""" The TinyDB table for the subscriptions table."""
		TinyDBBetterTable.assign(self.tabSubscriptions)
		
		self.tabBatchNotifications = self.dbBatchNotifications.table(_batchNotifications, cache_size = self.cacheSize)
		""" The TinyDB table for the batchNotifications table."""
		TinyDBBetterTable.assign(self.tabBatchNotifications)
		
		self.tabStatistics = Statistics(conn,self.db2Statics)
		""" The TinyDB table for the statistics table."""
		# TinyDBBetterTable.assign(self.tabStatistics)

		self.tabActions = self.dbActions.table(_actions, cache_size = self.cacheSize)
		""" The TinyDB table for the actions table."""
		TinyDBBetterTable.assign(self.tabActions)

		# self.tabRequests = self.dbRequests.table(_requests, cache_size = self.cacheSize)
		self.tabRequests = Request(conn,self.db2Requests)
		""" The TinyDB table for the requests table."""
		# TinyDBBetterTable.assign(self.tabRequests)

		self.tabSchedules = self.dbSchedules.table(_schedules, cache_size = self.cacheSize)
		""" The TinyDB table for the schedules table."""
		TinyDBBetterTable.assign(self.tabSchedules)



		# Create the Queries
		self.resourceQuery 				= Query()
		""" The TinyDB query object for the resources table."""
		self.identifierQuery 			= Query()
		""" The TinyDB query object for the identifiers table."""
		self.subscriptionQuery			= Query()
		""" The TinyDB query object for the subscriptions table."""
		self.batchNotificationQuery 	= Query()
		""" The TinyDB query object for the batchNotifications table."""
		self.actionsQuery				= Query()
		""" The TinyDB query object for the actions table."""
		# self.requestsQuery				= Query()
		""" The TinyDB query object for the requests table."""
		self.schedulesQuery				= Query()
		""" The TinyDB query object for the schedules table."""
        self.init()
        self.dbSche()
        self.db_close()
        

    @classmethod
    def init(cls):
        global conn, cur
        conn = db.connect(host="localhost", dbname='test_db',
                        user="postgres", password="1234")
        cur = conn.cursor()

    @classmethod
    def db_close(cls):
        cur.close()
        conn.close()

    @classmethod
    def dbSche(cls):
        cur.execute(
            f"""
            CREATE TABLE IF NOT EXISTS Schedules (
                ri VARCHAR(150) NOT NULL UNIQUE,
                pi VARCHAR(150) NOT NULL,
                sce VARCHAR(150)[] NOT NULL,
                nco BOOLEAN
            );
            """
        )
        conn.commit()
        

	def _assignConfig(self) -> None:
		"""	Assign default configurations.
		"""
		self.cacheSize = Configuration.get('database.cacheSize')
		""" Size of the cache for the TinyDB tables. """
		self.writeDelay = Configuration.get('database.writeDelay')
		""" Delay for writing to the database. """
		self.maxRequests = Configuration.get('cse.operation.requests.size')
		""" Maximum number of oneM2M recorded requests to keep in the database. """


	def closeDB(self) -> None:
		"""	Close the database.
		"""
		L.isInfo and L.log('Closing DBs')
		with self.lockResources:
			self.dbResources.close()
		with self.lockIdentifiers:
			self.dbIdentifiers.close()
		with self.lockSubscriptions:
			self.dbSubscriptions.close()
		with self.lockBatchNotifications:
			self.dbBatchNotifications.close()
		with self.lockStatistics:
			self.dbStatistics.close()
		with self.lockActions:
			self.dbActions.close()
		with self.lockRequests:
			self.dbRequests.close()
		with self.lockSchedules:
			self.dbSchedules.close()


	def purgeDB(self) -> None:
		"""	Purge the database.
		"""
		L.isInfo and L.log('Purging DBs')
		self.tabResources.truncate()
		self.tabIdentifiers.truncate()
		self.tabChildResources.truncate()
		self.tabStructuredIDs.truncate()
		self.tabSubscriptions.truncate()
		self.tabBatchNotifications.truncate()
		self.tabStatistics.truncate()
		self.tabActions.truncate()
		self.tabRequests.truncate()
		self.tabSchedules.truncate()
	

	def backupDB(self, dir:str) -> bool:
		"""	Backup the database to a directory.
		
			Args:
				dir: The directory to backup to.

			Return:
				Boolean value to indicate success or failure.
		"""
		for fn in [	self.fileResources,
					self.fileIdentifiers,
					self.fileSubscriptions,
					self.fileBatchNotifications,
					self.fileStatistics,
					self.fileActions,
					self.fileRequests,
					self.fileSchedules
					]:
			if Path(fn).is_file():
				shutil.copy2(fn, dir)
		return True


	#
	#	Resources
	#


	def insertResource(self, resource: Resource, ri:str) -> None:
		"""	Insert a resource into the database.
		
			Args:
				resource: The resource to insert.
				ri: The resource ID of the resource.
		"""
		with self.lockResources:
			self.tabResources.insert(Document(resource.dict, ri))	# type:ignore[arg-type]
	

	def upsertResource(self, resource: Resource, ri:str) -> None:
		"""	Update or insert a resource into the database.
		
			Args:
				resource: The resource to upate or insert.
				ri: The resource ID of the resource.
		"""
		#L.logDebug(resource)
		with self.lockResources:
			# Update existing or insert new when overwriting
			self.tabResources.upsert(Document(resource.dict, doc_id = ri))	# type:ignore[arg-type]
	

	def updateResource(self, resource: Resource, ri:str) -> Resource:
		"""	Update a resource in the database. Only the fields that are not None will be updated.
		
			Args:
				resource: The resource to update.
				ri: The resource ID of the resource.

			Return:
				The updated resource.
		"""
		#L.logDebug(resource)
		with self.lockResources:
			self.tabResources.update(resource.dict, doc_ids = [ri])	# type:ignore[call-arg, list-item]
			# remove nullified fields from db and resource
			for k in list(resource.dict):
				if resource.dict[k] is None:	# only remove the real None attributes, not those with 0
					self.tabResources.update(delete(k), doc_ids = [ri])	# type: ignore[no-untyped-call, call-arg, list-item]
					del resource.dict[k]
			return resource


	def deleteResource(self, resource:Resource) -> None:
		"""	Delete a resource from the database.

			Args:
				resource: The resource to delete.
		"""
		with self.lockResources:
			self.tabResources.remove(doc_ids = [resource.ri])	
	

	def searchResources(self, ri:Optional[str] = None, 
							  csi:Optional[str] = None, 
							  srn:Optional[str] = None, 
							  pi:Optional[str] = None, 
							  ty:Optional[int] = None, 
							  aei:Optional[str] = None) -> list[Document]:
		"""	Search for resources by structured resource name, resource ID, CSE-ID, parent resource ID, resource type,
		 	or application entity ID.
			
			Only one of the parameters may be used at a time. The order of precedence is: structured resource name,
			resource ID, CSE-ID, structured resource name, parent resource ID, resource type, application entity ID.

			Args:
				ri: A resource ID.
				csi: A CSE ID.
				srn: A structured resource name.
				pi: A parent resource ID.
				ty: A resource type.
				aei: An application entity ID.
			
			Return:
				A list of found resources, or an empty list.
		"""
		if not srn:
			with self.lockResources:
				if ri:
					_r = self.tabResources.get(doc_id = ri)	# type:ignore[arg-type]
					return [_r] if _r else [] 	# type:ignore[list-item]
				elif csi:
					return self.tabResources.search(self.resourceQuery.csi == csi)	
				elif pi:
					if ty is not None:	# ty is an int
						return self.tabResources.search((self.resourceQuery.pi == pi) & (self.resourceQuery.ty == ty))
					return self.tabResources.search(self.resourceQuery.pi == pi)
				elif ty is not None:	# ty is an int
					return self.tabResources.search(self.resourceQuery.ty == ty)	
				elif aei:
					return self.tabResources.search(self.resourceQuery.aei == aei)	
		
		else:
			# for SRN find the ri first and then try again recursively (outside the lock!!)
			if len((identifiers := self.searchIdentifiers(srn = srn))) == 1:
				return self.searchResources(ri = identifiers[0]['ri'])

		return []


	def discoverResourcesByFilter(self, func:Callable[[JSON], bool]) -> list[Document]:
		"""	Search for resources by a filter function.

			Args:
				func: The filter function to use.

			Return:
				A list of found resource documents, or an empty list.
		"""
		with self.lockResources:
			return self.tabResources.search(func)	# type: ignore [arg-type]


	def hasResource(self, ri:Optional[str] = None, 
						  csi:Optional[str] = None, 
						  srn:Optional[str] = None,
						  ty:Optional[int] = None) -> bool:
		"""	Check if a resource exists in the database.

			Only one of the parameters may be used at a time. The order of precedence is: structured resource name,
			resource ID, CSE-ID, resource type.
			
			Args:
				ri: A resource ID.
				csi: A CSE ID.
				srn: A structured resource name.
				ty: A resource type.
			
			Return:
				True if the resource exists, False otherwise.
		"""
		if not srn:
			with self.lockResources:
				if ri:
					return self.tabResources.contains(doc_id = ri)	# type:ignore[arg-type]
				elif csi :
					return self.tabResources.contains(self.resourceQuery.csi == csi)
				elif ty is not None:	# ty is an int
					return self.tabResources.contains(self.resourceQuery.ty == ty)
		else:
			# find the ri first and then try again recursively
			if len((identifiers := self.searchIdentifiers(srn = srn))) == 1:
				return self.hasResource(ri = identifiers[0]['ri'])
		return False


	def countResources(self) -> int:
		"""	Return the number of resources in the database.
		
			Return:
				The number of resources in the database.
		"""
		with self.lockResources:
			return len(self.tabResources)


	def searchByFragment(self, dct:dict) -> list[Document]:
		""" Search and return all resources that match the given dictionary/document. 
		
			Args:
				dct: The dictionary/document to search for.
				
			Return:
				A list of found resources, or an empty list.
		"""
		with self.lockResources:
			return self.tabResources.search(self.resourceQuery.fragment(dct))

	#
	#	Identifiers, Structured RI, Child Resources
	#

	def upsertIdentifier(self, resource:Resource, ri:str, srn:str) -> None:
		"""	Insert or update an identifier into the identifiers DB.

			Args:
				resource: The resource to insert.
				ri: The resource ID of the resource.
				srn: The structured resource name of the resource.
		"""
		# L.isDebug and L.logDebug({'ri' : ri, 'rn' : resource.rn, 'srn' : srn, 'ty' : resource.ty})		
		with self.lockIdentifiers:
			self.tabIdentifiers.upsert(Document(
				{	'ri' : ri, 
					'rn' : resource.rn, 
					'srn' : srn,
					'ty' : resource.ty 
				}, ri))	# type:ignore[arg-type]

		with self.lockStructuredIDs:
			self.tabStructuredIDs.upsert(
				Document({'srn': srn,
				  		  'ri' : ri 
						 }, srn))	# type:ignore[arg-type]


	def deleteIdentifier(self, resource:Resource) -> None:
		"""	Delete an identifier from the identifiers DB.

			Args:
				resource: The resource for which to delete the identifier.
		"""
		with self.lockIdentifiers:
			self.tabIdentifiers.remove(doc_ids = [resource.ri])

		with self.lockStructuredIDs:
			self.tabStructuredIDs.remove(doc_ids = [resource.getSrn()])	# type:ignore[arg-type,list-item]


	def searchIdentifiers(self, ri:Optional[str] = None, 
								srn:Optional[str] = None) -> list[Document]:
		"""	Search for an resource ID OR for a structured name in the identifiers DB.

			Either *ri* or *srn* shall be given. If both are given then *srn*
			is taken.
		
			Args:
				ri: Resource ID to search for.
				srn: Structured path to search for.
			Return:
				A list of found identifier documents (see `upsertIdentifier`), or an empty list if not found.
		 """
		_r:Document
		if srn:
			if (_r := self.tabStructuredIDs.get(doc_id = srn)):	# type:ignore[arg-type, assignment]
				ri = _r['ri'] if _r else None 
			else:
				return []

		if ri:
			with self.lockIdentifiers:
				_r = self.tabIdentifiers.get(doc_id = ri)	# type:ignore[arg-type, assignment]
				return [_r] if _r else []
		return []


	def upsertChildResource(self, resource:Resource, ri:str) -> None:
		"""	Add a child resource to the childResources DB.

			Args:
				resource: The resource to add as a child.
				ri: The resource ID of the resource.
		"""
		# L.isDebug and L.logDebug(f'insertChildResource ri:{ri}')		

		pi = resource.pi
		ty = resource.ty
		with self.lockChildResources:

			# First add a new record
			self.tabChildResources.upsert(
				Document({'ri' : ri,
				  		  'ch' : [] 
						 }, ri))	# type:ignore[arg-type]

			# Then add the child ri to the parent's record
			if pi:	# ATN: CSE has no parent
				_r:Document
				_r = self.tabChildResources.get(doc_id = pi) # type:ignore[arg-type, assignment]
				_ch = _r['ch']
				if ri not in _ch:
					_ch.append( [ri, ty] )
					_r['ch'] = _ch
					self.tabChildResources.update(_r, doc_ids = [pi])	# type:ignore[arg-type, list-item]

			
	def removeChildResource(self, resource:Resource) -> None:
		"""	Remove a child resource from the childResources DB.

			Args:
				resource: The resource to remove as a child.
		"""
		ri = resource.ri
		pi = resource.pi

		# L.isDebug and L.logDebug(f'removeChildResource ri:{ri} pi:{pi}')		
		with self.lockChildResources:

			# First remove the record
			self.tabChildResources.remove(doc_ids = [ri])	# type:ignore[arg-type, list-item]

			# Remove (ri, ty) tuple from parent record
			_r:Document = self.tabChildResources.get(doc_id = pi) # type:ignore[arg-type, assignment]
			_t = [ri, resource.ty]
			_ch = _r['ch']
			if _t in _ch:
				_ch.remove(_t)
				_r['ch'] = _ch
				# L.isDebug and L.logDebug(f'removeChildResource _r:{_r}')		
				self.tabChildResources.update(_r, doc_ids = [pi])	# type:ignore[arg-type, list-item]


	def searchChildResourcesByParentRI(self, pi:str, ty:Optional[ResourceTypes|list[ResourceTypes]] = None) -> list[str]:
		"""	Search for child resources by parent resource ID.

			Args:
				pi: The parent resource ID.
				ty: The resource type of the child resources to search for, or a list of resource types.

			Return:
				A list of child resource IDs, or an empty list if not found.
		"""
		# First convert ty to a list if it is just an int
		if isinstance(ty, int):
			ty = [ty]
		_r:Document = self.tabChildResources.get(doc_id = pi) #type:ignore[arg-type, assignment]
		if _r:
			if ty is None:	# optimization: only check ty once for None
				return [ c[0] for c in _r['ch'] ]
			return [ c[0] for c in _r['ch'] if c[1] in ty]	# c is a tuple (ri, ty)
		return []

	#
	#	Subscriptions
	#


	def searchSubscriptions(self, ri:Optional[str] = None, 
								  pi:Optional[str] = None) -> Optional[list[Document]]:
		"""	Search for subscription representations by resource ID or parent resource ID.

			Only one of the parameters may be used at a time. The order of precedence is: resource ID, parent resource ID.

			Args:
				ri: A resource ID.
				pi: A parent resource ID.

			Return:
				A list of found subscription representations, or None.
		"""
		with self.lockSubscriptions:
			if ri:
				_r:Document = self.tabSubscriptions.get(doc_id =  ri)	# type:ignore[arg-type, assignment]
				return [_r] if _r else []
			if pi:
				return self.tabSubscriptions.search(self.subscriptionQuery.pi == pi)
			return None


	def upsertSubscription(self, subscription:Resource) -> bool:
		"""	Update or insert a subscription representation into the database.

			Args:
				subscription: The `SUB` (subscription) to update or insert.

			Return:
				True if the subscription representation was updated or inserted, False otherwise.
		"""
		with self.lockSubscriptions:
			ri = subscription.ri
			return self.tabSubscriptions.upsert(
				Document({'ri'  	: ri, 
						  'pi'  	: subscription.pi,
						  'nct' 	: subscription.nct,
						  'net' 	: subscription['enc/net'],	# TODO perhaps store enc as a whole?
						  'atr' 	: subscription['enc/atr'],
						  'chty'	: subscription['enc/chty'],
						  'exc' 	: subscription.exc,
						  'ln'  	: subscription.ln,
						  'nus' 	: subscription.nu,
						  'bn'  	: subscription.bn,
						  'cr'  	: subscription.cr,
						  'nec'  	: subscription.nec,
						  'org'		: subscription.getOriginator(),
						  'ma' 		: fromDuration(subscription.ma) if subscription.ma else None, # EXPERIMENTAL ma = maxAge
						  'nse' 	: subscription.nse
						 }, ri)) is not None
					# self.subscriptionQuery.ri == ri) is not None


	def removeSubscription(self, subscription:Resource) -> bool:
		"""	Remove a subscription representation from the database.

			Args:
				subscription: The `SUB` (subscription) to remove.

			Return:
				True if the subscription representation was removed, False otherwise.
		"""
		with self.lockSubscriptions:
			return len(self.tabSubscriptions.remove(doc_ids = [subscription.ri])) > 0
			# return len(self.tabSubscriptions.remove(self.subscriptionQuery.ri == _ri)) > 0


	#
	#	BatchNotifications
	#

	def addBatchNotification(self, ri:str, nu:str, notificationRequest:JSON) -> bool:
		"""	Add a batch notification to the database.

			Args:
				ri: The resource ID of the resource.
				nu: The notification URI.
				notificationRequest: The notification request.

			Return:
				True if the batch notification was added, False otherwise.
		"""
		with self.lockBatchNotifications:
			return self.tabBatchNotifications.insert( 
					{	'ri' 		: ri,
						'nu' 		: nu,
						'tstamp'	: utcTime(),
						'request'	: notificationRequest
					}) is not None


	def countBatchNotifications(self, ri:str, nu:str) -> int:
		"""	Return the number of batch notifications for a resource and notification URI.

			Args:
				ri: The resource ID of the resource.
				nu: The notification URI.

			Return:
				The number of batch notifications for the resource and notification URI.
		"""
		with self.lockBatchNotifications:
			return self.tabBatchNotifications.count((self.batchNotificationQuery.ri == ri) & (self.batchNotificationQuery.nu == nu))


	def getBatchNotifications(self, ri:str, nu:str) -> list[Document]:
		"""	Return the batch notifications for a resource and notification URI.

			Args:
				ri: The resource ID of the resource.
				nu: The notification URI.

			Return:
				A list of batch notifications for the resource and notification URI.
		"""
		with self.lockBatchNotifications:
			return self.tabBatchNotifications.search((self.batchNotificationQuery.ri == ri) & (self.batchNotificationQuery.nu == nu))


	def removeBatchNotifications(self, ri:str, nu:str) -> bool:
		"""	Remove the batch notifications for a resource and notification URI.

			Args:
				ri: The resource ID of the resource.
				nu: The notification URI.

			Return:
				True if the batch notifications were removed, False otherwise.
		"""
		with self.lockBatchNotifications:
			return len(self.tabBatchNotifications.remove((self.batchNotificationQuery.ri == ri) & (self.batchNotificationQuery.nu == nu))) > 0


	#
	#	Statistics[FIX]
	#

	def searchStatistics(self) ->JSON: # search 완성
		stats = self.tabStatistics.all()
        
		return stats[0] if stats else None
        
	def upsertStatistics(self, stats:JSON) -> bool:
		if len(self.tabStatistics.all()) > 0:
			doc_id = self.tabStatistics.all()[0]['id']
			#return self.tabStatistics.update(stats, doc_ids = [1]) is not None
			return self.tabStatistics.update(stats,doc_ids = doc_id) is not None
		else:
			return self.tabStatistics.insert(stats) is not None

	def purgeStatistics(self) -> None:
		
		self.tabStatistics.truncate()
  


	#
	#	Actions
	#

	def searchActionReprs(self) -> list[Document]:
		"""	Search for action representations.
		
			Return:
				A list of action representations, or None if not found.
		"""
		with self.lockActions:
			actions = self.tabActions.all()
			return actions if actions else None
	

	def getAction(self, ri:str) -> Optional[Document]:
		"""	Get an action representation by resource ID.
		
			Args:
				ri: The resource ID of the action representation.
			
			Return:
				The action representation, or None if not found.
		"""
		with self.lockActions:
			return self.tabActions.get(doc_id = ri)	# type:ignore[arg-type, return-value]


	def searchActionsDeprsForSubject(self, ri:str) -> Sequence[JSON]:
		"""	Search for action representations by subject.
		
			Args:
				ri: The resource ID of the action representation's subject.
			
			Return:
				A list of action representations, or None if not found.
		"""
		with self.lockActions:
			return self.tabActions.search(self.actionsQuery.subject == ri)
	

	def upsertActionRepr(self, action:ACTR, periodTS:float, count:int) -> bool:
		"""	Update or insert an action representation.
		
			Args:
				action: The action representation to update or insert.
				periodTS: The timestamp for periodic execution.
				count: The number of times the action will be executed.
			
			Return:
				True if the action representation was updated or inserted, False otherwise.
		"""
		with self.lockActions:
			_ri = action.ri
			_sri = action.sri
			return self.tabActions.upsert(Document(
					{	'ri':		_ri,
						'subject':	_sri if _sri else action.pi,
						'dep':		action.dep,
						'apy':		action.apy,
						'evm':		action.evm,
						'evc':		action.evc,	
						'ecp':		action.ecp,
						'periodTS': periodTS,
						'count':	count,
					}, _ri)) is not None


	def updateActionRepr(self, actionRepr:JSON) -> bool:
		"""	Update an action representation.
		
			Args:
				actionRepr: The action representation to update.
			
			Return:
				True if the action representation was updated, False otherwise.
		"""
		with self.lockActions:
			return self.tabActions.update(actionRepr, doc_ids = [actionRepr['ri']]) is not None	# type:ignore[arg-type]


	def removeActionRepr(self, ri:str) -> bool:
		"""	Remove an action representation.

			Args:
				ri: The action's resource ID.
			
			Return:
				True if the action representation was removed, False otherwise.
		"""
		with self.lockActions:
			if self.tabActions.get(doc_id = ri):	# type:ignore[arg-type]
				return len(self.tabActions.remove(doc_ids = [ri])) > 0	# type:ignore[arg-type, list-item]
			return False
			# return len(self.tabActions.remove(self.actionsQuery.ri == ri)) > 0


	#
	#	Requests
	#

	def insertRequest(self, op:Operation, 
							ri:str, 
							srn:str, 
							originator:str, 
							outgoing:bool, 
							ot: str,
							request:JSON, 
							response:JSON) -> bool:
		"""	Add a request to the *requests* database.
		
			Args:
				op: Operation.
				ri: Resource ID of a request's target resource.
				srn: Structured resource ID of a request's target resource.
				originator: Request originator.
				outgoing: If true, then this is a request sent by the CSE.
				ot: Request creation timestamp.
				request: The request to store.
				response: The response to store.
			
			Return:
				Boolean value to indicate success or failure.
			"""
		with self.lockRequests:
			try:
				# First check whether we reached the max number of allowed requests.
				# If yes, then remove the oldest.
				if (_a := self.tabRequests.all()):
					if len(_a) >= self.maxRequests:
						self.tabRequests.remove(doc_ids = [_a[0].doc_id])
				
				# Adding a request
				ts = utcTime()

				#op = request.get('op') if 'op' in request else Operation.NA
				rsc = response['rsc'] if 'rsc' in response else ResponseStatusCode.UNKNOWN
				
				# The following removes all None values from the request and response, and the requests structure
				_doc = {'ri': ri,
						 'srn': srn,
						 'ts': ts,
						 'org': originator,
						 'op': op,
						 'rsc': rsc,
						 'out': outgoing,
						 'ot': ot,
						 'req': { k: v for k, v in request.items() if v is not None }, 
						 'rsp': { k: v for k, v in response.items() if v is not None }
					   }
				self.tabRequests.insert(_doc)	# type:ignore[arg-type]
				# self.tabRequests.insert(
				# 	Document({k: v for k, v in _doc.items() if v is not None}, 
			    # 			 self.tabRequests.document_id_class(ts)))	# type:ignore[arg-type]

			except Exception as e:
				L.logErr(f'Exception inserting request/response for ri: {ri}', exc = e)
				return False
		return True
	

	def getRequests(self, ri:Optional[str] = None) -> list[Document]:
		"""	Get requests for a resource ID, or all requests.
		
			Args:
				ri: The target resource's resource ID. If *None* or empty, then all requests are returned
			
			Return:
				List of *Documents*. May be empty.
		"""
		with self.lockRequests:
			if not ri:
				return self.tabRequests.all()
			return self.tabRequests.search(ri)


	def deleteRequests(self, ri:Optional[str] = None) -> None:
		"""	Remnove all stord requests from the database.

			Args:
				ri: Optional resouce ID. Only requests for this resource ID will be deleted.
		"""
		if ri:
			with self.lockRequests:
				self.tabRequests.remove(ri)
		else:
			with self.lockRequests:
				self.tabRequests.truncate()

	#
    #	Schedules[FIX]
    #

    def getSchedules(self) -> list[dict]:
        self.init()
        with self.lockSchedules:
            cur.execute("SELECT * FROM Schedules;")
            rows = cur.fetchall()
            result = [{"ri": row[0], "pi": row[1], "sce": row[2]} for row in rows]
            self.db_close()
            return result

    def getSchedule(self, ri: str) -> Optional[dict]:
        self.init()
        with self.lockSchedules:
            cur.execute("SELECT * FROM Schedules WHERE ri = %s;", (ri,))
            row = cur.fetchone()
            result = {"ri": row[0], "pi": row[1], "sce": row[2]} if row else None
            self.db_close()
            return result

    def searchSchedules(self, pi: str) -> list[dict]:
        self.init()
        with self.lockSchedules:
            cur.execute("SELECT * FROM Schedules WHERE pi = %s;", (pi,))
            rows = cur.fetchall()
            result = [{"ri": row[0], "pi": row[1], "sce": row[2]} for row in rows]
            self.db_close()
            return result

    def upsertSchedule(self, ri: str, pi: str, sce: list[str]) -> bool:
        self.init()
        with self.lockSchedules:
            try:
                cur.execute("INSERT INTO Schedules (ri, pi, sce) VALUES (%s, %s, %s) ON CONFLICT (ri) DO UPDATE SET pi = EXCLUDED.pi, sce = EXCLUDED.sce;", (ri, pi, sce))
                conn.commit()
                self.db_close()
                return True
            except Exception as e:
                conn.rollback()
                self.db_close()
                return False

    def removeSchedule(self, ri: str) -> bool:
        self.init()
        with self.lockSchedules:
            cur.execute("DELETE FROM Schedules WHERE ri = %s;", (ri,))
            affected_rows = cur.rowcount
            conn.commit()
            self.db_close()
            return affected_rows > 0<|MERGE_RESOLUTION|>--- conflicted
+++ resolved
@@ -45,13 +45,10 @@
 from ..services.Logging import Logging as L
 
 import psycopg2 as db
-<<<<<<< HEAD
-
-=======
 from psycopg2 import extras
 import json
 from typing import List, Optional
->>>>>>> 4caa3348
+
 
 # Constants for database and table names
 _resources = 'resources'
@@ -105,23 +102,14 @@
 		host = "localhost"
 		port = 5432
 		database = "test_db"
-<<<<<<< HEAD
-		user = "postgres"
-		password = "root"
-=======
 		user = "test"
 		password = "test"
->>>>>>> 4caa3348
 
 		self.conn = db.connect(
 			host=host, port=port, database=database, user=user, password=password
 		)
 
-<<<<<<< HEAD
-		self.cur = self.conn.cursor()
-=======
 		self.cur = self.conn.cursor(cursor_factory=extras.DictCursor)
->>>>>>> 4caa3348
 
 		if not self.inMemory:
 			if self.dbPath:
@@ -1342,11 +1330,7 @@
 			""" The TinyDB database for the subscriptions table."""
 			self.dbBatchNotifications 	= TinyDB(self.fileBatchNotifications, storage = TinyDBBufferedStorage, write_delay = self.writeDelay)
 			""" The TinyDB database for the batchNotifications table."""
-<<<<<<< HEAD
 			self.db2Statics = "statistics"           #statistics 테이블 생성
-=======
-            self.dbStatistics 			= TinyDB(self.fileStatistics, storage = TinyDBBufferedStorage, write_delay = self.writeDelay)
->>>>>>> 4caa3348
 			""" The TinyDB database for the statistics table."""
 			self.dbActions	 			= TinyDB(self.fileActions, storage = TinyDBBufferedStorage, write_delay = self.writeDelay)
 			""" The TinyDB database for the actions table."""
